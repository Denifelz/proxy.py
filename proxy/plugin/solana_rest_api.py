# -*- coding: utf-8 -*-
"""
    proxy.py
    ~~~~~~~~
    ⚡⚡⚡ Fast, Lightweight, Pluggable, TLS interception capable proxy server focused on
    Network monitoring, controls & Application development, testing, debugging.

    :copyright: (c) 2013-present by Abhinav Singh and contributors.
    :license: BSD, see LICENSE for more details.
"""
from typing import List, Tuple, Optional
import copy
import json
import unittest
import rlp
import solana
from solana.account import Account as sol_Account
from ..common.utils import socket_connection, text_, build_http_response
from ..http.codes import httpStatusCodes
from ..http.parser import HttpParser
from ..http.websocket import WebsocketFrame
from ..http.server import HttpWebServerBasePlugin, httpProtocolTypes
from .eth_proto import Trx as EthTrx
from solana.rpc.api import Client as SolanaClient, SendTransactionError as SolanaTrxError
from sha3 import keccak_256
import base58
import traceback
import threading
<<<<<<< HEAD
from .solana_rest_api_tools import EthereumAddress, create_account_with_seed, get_token_balance_or_airdrop, \
    getAccountInfo, call_signed, call_emulated, \
    Trx,  EthereumError, create_collateral_pool_address, getTokenAddr, STORAGE_SIZE, neon_config_load, MINIMAL_GAS_PRICE
=======
from .solana_rest_api_tools import EthereumAddress, getTokens, getAccountInfo, \
    call_signed, call_emulated, EthereumError, neon_config_load, MINIMAL_GAS_PRICE
>>>>>>> a8eab638
from solana.rpc.commitment import Commitment, Confirmed
from web3 import Web3
import logging
from ..core.acceptor.pool import proxy_id_glob
import os
from ..indexer.utils import get_trx_results, LogDB
from ..indexer.sql_dict import SQLDict
from ..environment import evm_loader_id, solana_cli, solana_url


logger = logging.getLogger(__name__)
logger.setLevel(logging.DEBUG)

modelInstanceLock = threading.Lock()
modelInstance = None

EXTRA_GAS = int(os.environ.get("EXTRA_GAS", "0"))

<<<<<<< HEAD

class PermanentAccounts:
    def __init__(self, client, signer, proxy_id):
        self.operator = signer.public_key()
        self.operator_token = getTokenAddr(self.operator)
        self.proxy_id = proxy_id

        proxy_id_bytes = proxy_id.to_bytes((proxy_id.bit_length() + 7) // 8, 'big')

        storage_seed = keccak_256(b"storage" + proxy_id_bytes).hexdigest()[:32]
        storage_seed = bytes(storage_seed, 'utf8')
        self.storage = create_account_with_seed(client, funding=signer, base=signer, seed=storage_seed, storage_size=STORAGE_SIZE)

        holder_seed = keccak_256(b"holder" + proxy_id_bytes).hexdigest()[:32]
        holder_seed = bytes(holder_seed, 'utf8')
        self.holder = create_account_with_seed(client, funding=signer, base=signer, seed=holder_seed, storage_size=STORAGE_SIZE)

        collateral_pool_index = proxy_id % 4
        self.collateral_pool_index_buf = collateral_pool_index.to_bytes(4, 'little')
        self.collateral_pool_address = create_collateral_pool_address(collateral_pool_index)


=======
>>>>>>> a8eab638
class EthereumModel:
    def __init__(self):
        self.signer = self.get_solana_account()
        self.client = SolanaClient(solana_url)

        self.logs_db = LogDB()
        self.blocks_by_hash = SQLDict(tablename="solana_blocks_by_hash")
        self.ethereum_trx = SQLDict(tablename="ethereum_transactions")
        self.eth_sol_trx = SQLDict(tablename="ethereum_solana_transactions")
        self.sol_eth_trx = SQLDict(tablename="solana_ethereum_transactions")

        with proxy_id_glob.get_lock():
            self.proxy_id = proxy_id_glob.value
            proxy_id_glob.value += 1
        logger.debug("worker id {}".format(self.proxy_id))

        neon_config_load(self)

    @staticmethod
    def get_solana_account() -> Optional[sol_Account]:
        solana_account: Optional[sol_Account] = None
        res = solana_cli().call('config', 'get')
        substr = "Keypair Path: "
        path = ""
        for line in res.splitlines():
            if line.startswith(substr):
                path = line[len(substr):].strip()
        if path == "":
            raise Exception("cannot get keypair path")

        with open(path.strip(), mode='r') as file:
            pk = (file.read())
            nums = list(map(int, pk.strip("[] \n").split(',')))
            nums = nums[0:32]
            values = bytes(nums)
            solana_account = sol_Account(values)
        return solana_account

    def web3_clientVersion(self):
        neon_config_load(self)
        return self.neon_config_dict['web3_clientVersion']

    def eth_chainId(self):
        neon_config_load(self)
        # NEON_CHAIN_ID is a string in decimal form
        return hex(int(self.neon_config_dict['NEON_CHAIN_ID']))

    def net_version(self):
        neon_config_load(self)
        # NEON_CHAIN_ID is a string in decimal form
        return self.neon_config_dict['NEON_CHAIN_ID']

    def eth_gasPrice(self):
        return hex(MINIMAL_GAS_PRICE)

    def eth_estimateGas(self, param):
        try:
            caller_id = param['from'] if 'from' in param else "0x0000000000000000000000000000000000000000"
            contract_id = param['to'] if 'to' in param else "deploy"
            data = param['data'] if 'data' in param else "None"
            value = param['value'] if 'value' in param else ""
            result = call_emulated(contract_id, caller_id, data, value)
            return result['used_gas']+EXTRA_GAS
        except Exception as err:
            logger.debug("Exception on eth_estimateGas: %s", err)
            raise

    def __repr__(self):
        return str(self.__dict__)

    def process_block_tag(self, tag):
        if tag == "latest":
            slot = int(self.client.get_slot(commitment=Confirmed)["result"])
        elif tag in ('earliest', 'pending'):
            raise Exception("Invalid tag {}".format(tag))
        else:
            slot = int(tag, 16)
        return slot

    def eth_blockNumber(self):
        slot = self.client.get_slot(commitment=Confirmed)['result']
        logger.debug("eth_blockNumber %s", hex(slot))
        return hex(slot)

    def eth_getBalance(self, account, tag):
        """account - address to check for balance.
           tag - integer block number, or the string "latest", "earliest" or "pending"
        """
        eth_acc = EthereumAddress(account)
        logger.debug('eth_getBalance: %s %s', account, eth_acc)
        balance = get_token_balance_or_airdrop(self.client, self.signer, evm_loader_id, eth_acc)

        return hex(balance*10**9)

    def eth_getLogs(self, obj):
        fromBlock = None
        toBlock = None
        address = None
        topics = None
        blockHash = None

        if 'fromBlock' in obj:
            fromBlock = self.process_block_tag(obj['fromBlock'])
        if 'toBlock' in obj:
            toBlock = self.process_block_tag(obj['toBlock'])
        if 'address' in obj:
           address = obj['address']
        if 'topics' in obj:
           topics = obj['topics']
        if 'blockHash' in obj:
           blockHash = obj['blockHash']

        return self.logs_db.get_logs(fromBlock, toBlock, address, topics, blockHash)

    def getBlockBySlot(self, slot, full):
        response = self.client._provider.make_request("getBlock", slot, {"commitment":"confirmed", "transactionDetails":"signatures"})
        if 'error' in response:
            raise Exception(response['error']['message'])
        block_info = response['result']
        if block_info is None:
            return None

        transactions = []
        gasUsed = 0
        trx_index = 0
        for signature in block_info['signatures']:
            eth_trx = self.sol_eth_trx.get(signature, None)
            if eth_trx is not None:
                if eth_trx['idx'] == 0:
                    trx_receipt = self.eth_getTransactionReceipt(eth_trx['eth'], block_info)
                    if trx_receipt is not None:
                        gasUsed += int(trx_receipt['gasUsed'], 16)
                    if full:
                        trx = self.eth_getTransactionByHash(eth_trx['eth'], block_info)
                        if trx is not None:
                            trx['transactionIndex'] = hex(trx_index)
                            trx_index += 1
                            transactions.append(trx)
                    else:
                        transactions.append(eth_trx['eth'])

        ret = {
            "gasUsed": hex(gasUsed),
            "hash": '0x' + base58.b58decode(block_info['blockhash']).hex(),
            "number": hex(slot),
            "parentHash": '0x' + base58.b58decode(block_info['previousBlockhash']).hex(),
            "timestamp": hex(block_info['blockTime']),
            "transactions": transactions,
            "logsBloom": '0x'+'0'*512,
            "gasLimit": '0x6691b7',
        }
        return ret

    def eth_getBlockByHash(self, trx_hash, full):
        """Returns information about a block by hash.
            trx_hash - Hash of a block.
            full - If true it returns the full transaction objects, if false only the hashes of the transactions.
        """
        trx_hash = trx_hash.lower()
        slot = self.blocks_by_hash.get(trx_hash, None)
        if slot is None:
            logger.debug("Not found block by hash %s", trx_hash)
            return None
        ret = self.getBlockBySlot(slot, full)
        if ret is not None:
            logger.debug("eth_getBlockByHash: %s", json.dumps(ret, indent=3))
        else:
            logger.debug("Not found block by hash %s", trx_hash)
        return ret

    def eth_getBlockByNumber(self, tag, full):
        """Returns information about a block by block number.
            tag - integer of a block number, or the string "earliest", "latest" or "pending", as in the default block parameter.
            full - If true it returns the full transaction objects, if false only the hashes of the transactions.
        """
        slot = self.process_block_tag(tag)
        ret = self.getBlockBySlot(slot, full)
        if ret is not None:
            logger.debug("eth_getBlockByNumber: %s", json.dumps(ret, indent=3))
        else:
            logger.debug("Not found block by number %s", tag)
        return ret

    def eth_call(self, obj, tag):
        """Executes a new message call immediately without creating a transaction on the block chain.
           Parameters
            obj - The transaction call object
                from: DATA, 20 Bytes - (optional) The address the transaction is sent from.
                to: DATA, 20 Bytes - The address the transaction is directed to.
                gas: QUANTITY - (optional) Integer of the gas provided for the transaction execution. eth_call consumes zero gas, but this parameter may be needed by some executions.
                gasPrice: QUANTITY - (optional) Integer of the gasPrice used for each paid gas
                value: QUANTITY - (optional) Integer of the value sent with this transaction
                data: DATA - (optional) Hash of the method signature and encoded parameters. For details see Ethereum Contract ABI in the Solidity documentation
            tag - integer block number, or the string "latest", "earliest" or "pending", see the default block parameter
        """
        if not obj['data']: raise Exception("Missing data")
        try:
            caller_id = obj.get('from', "0x0000000000000000000000000000000000000000")
            contract_id = obj.get('to', 'deploy')
            data = obj.get('data', "None")
            value = obj.get('value', '')
            return "0x"+call_emulated(contract_id, caller_id, data, value)['result']
        except Exception as err:
            logger.debug("eth_call %s", err)
            raise

    def eth_getTransactionCount(self, account, tag):
        logger.debug('eth_getTransactionCount: %s', account)
        try:
            acc_info = getAccountInfo(self.client, EthereumAddress(account), self.signer.public_key())
            return hex(int.from_bytes(acc_info.trx_count, 'little'))
        except Exception as err:
            print("Can't get account info: %s"%err)
            return hex(0)

    def eth_getTransactionReceipt(self, trxId, block_info = None):
        logger.debug('getTransactionReceipt: %s', trxId)

        trxId = trxId.lower()
        trx_info = self.ethereum_trx.get(trxId, None)
        if trx_info is None:
            logger.debug ("Not found receipt")
            return None

        eth_trx = rlp.decode(bytes.fromhex(trx_info['eth_trx']))

        addr_to = None
        contract = None
        if eth_trx[3]:
            addr_to = '0x' + eth_trx[3].hex()
        else:
            contract = '0x' + bytes(Web3.keccak(rlp.encode((bytes.fromhex(trx_info['from_address'][2:]), eth_trx[0]))))[-20:].hex()

        blockHash = '0x%064x'%trx_info['slot']
        blockNumber = hex(trx_info['slot'])
        try:
            if block_info is None:
                block_info = self.client._provider.make_request("getBlock", trx_info['slot'], {"commitment":"confirmed", "transactionDetails":"none", "rewards":False})['result']
            blockHash = '0x' + base58.b58decode(block_info['blockhash']).hex()
        except Exception as err:
            logger.debug("Can't get block info: %s"%err)

        logs = trx_info['logs']
        for log in logs:
            log['blockHash'] = blockHash

        result = {
            "transactionHash": trxId,
            "transactionIndex": hex(0),
            "blockHash": blockHash,
            "blockNumber": blockNumber,
            "from": trx_info['from_address'],
            "to": addr_to,
            "gasUsed": hex(trx_info['gas_used']),
            "cumulativeGasUsed": hex(trx_info['gas_used']),
            "contractAddress": contract,
            "logs": logs,
            "status": trx_info['status'],
            "logsBloom":"0x"+'0'*512
        }

        logger.debug('RESULT: %s', json.dumps(result, indent=3))
        return result

    def eth_getTransactionByHash(self, trxId, block_info = None):
        logger.debug('eth_getTransactionByHash: %s', trxId)

        trxId = trxId.lower()
        trx_info = self.ethereum_trx.get(trxId, None)
        if trx_info is None:
            logger.debug ("Not found receipt")
            return None

        eth_trx = rlp.decode(bytes.fromhex(trx_info['eth_trx']))
        addr_to = None
        if eth_trx[3]:
            addr_to = '0x' + eth_trx[3].hex()
        for i, eth_field in enumerate(eth_trx):
            if len(eth_field) ==0:
                eth_trx[i] = '0x0'
            else:
                eth_trx[i] = '0x'+eth_field.hex()

        blockHash = '0x%064x'%trx_info['slot']
        blockNumber = hex(trx_info['slot'])
        try:
            if block_info is None:
                block_info = self.client._provider.make_request("getBlock", trx_info['slot'], {"commitment":"confirmed", "transactionDetails":"none", "rewards":False})['result']
            blockHash = '0x' + base58.b58decode(block_info['blockhash']).hex()
        except Exception as err:
            logger.debug("Can't get block info: %s"%err)

        ret = {
            "blockHash": blockHash,
            "blockNumber": blockNumber,
            "hash": trxId,
            "transactionIndex": hex(0),
            "from": trx_info['from_address'],
            "nonce": eth_trx[0],
            "gasPrice": eth_trx[1],
            "gas": eth_trx[2],
            "to": addr_to,
            "value": eth_trx[4],
            "input": eth_trx[5],
            "v": eth_trx[6],
            "r": eth_trx[7],
            "s": eth_trx[8],
        }

        logger.debug ("eth_getTransactionByHash: %s", json.dumps(ret, indent=3))
        return ret

    def eth_getCode(self, param,  param1):
        return "0x01"

    def eth_sendTransaction(self, trx):
        logger.debug("eth_sendTransaction")
        logger.debug("eth_sendTransaction: type(trx):%s", type(trx))
        logger.debug("eth_sendTransaction: str(trx):%s", str(trx))
        logger.debug("eth_sendTransaction: trx=%s", json.dumps(trx, cls=JsonEncoder, indent=3))
        raise Exception("eth_sendTransaction is not supported. please use eth_sendRawTransaction")

    def eth_sendRawTransaction(self, rawTrx):
        logger.debug('eth_sendRawTransaction rawTrx=%s', rawTrx)
        trx = EthTrx.fromString(bytearray.fromhex(rawTrx[2:]))
        logger.debug("%s", json.dumps(trx.as_dict(), cls=JsonEncoder, indent=3))
        if trx.gasPrice < MINIMAL_GAS_PRICE:
            raise Exception("The transaction gasPrice is less then the minimum allowable value ({}<{})".format(trx.gasPrice, MINIMAL_GAS_PRICE))

        eth_signature = '0x' + bytes(Web3.keccak(bytes.fromhex(rawTrx[2:]))).hex()

        sender = trx.sender()
        logger.debug('Eth Sender: %s', sender)
        logger.debug('Eth Signature: %s', trx.signature().hex())
        logger.debug('Eth Hash: %s', eth_signature)

        nonce = int(self.eth_getTransactionCount('0x' + sender, None), base=16)

        logger.debug('Eth Sender trx nonce: %s', nonce)
        logger.debug('Operator nonce: %s', trx.nonce)

        if (int(nonce) != int(trx.nonce)):
            raise EthereumError(-32002, 'Verifying nonce before send transaction: Error processing Instruction 1: invalid program argument'
                                .format(int(nonce), int(trx.nonce)),
                                {
                                    'logs': [
                                        '/src/entrypoint.rs Invalid Ethereum transaction nonce: acc {}, trx {}'.format(nonce, trx.nonce),
                                    ]
                                })
        try:
            signature = call_signed(self.signer, self.client, trx, steps=250)

            logger.debug('Transaction signature: %s %s', signature, eth_signature)

            try:
                trx = self.client.get_confirmed_transaction(signature)['result']
                slot = trx['slot']
                block = self.client._provider.make_request("getBlock", slot, {"commitment":"confirmed", "transactionDetails":"none", "rewards":False})['result']
                block_hash = '0x' + base58.b58decode(block['blockhash']).hex()
                got_result = get_trx_results(trx)
                if got_result:
                    (logs, status, gas_used, return_value, slot) = got_result
                    if logs:
                        for rec in logs:
                            rec['transactionHash'] = eth_signature
                            rec['blockHash'] = block_hash
                        self.logs_db.push_logs(logs)

                    self.ethereum_trx[eth_signature] = {
                        'eth_trx': rawTrx[2:],
                        'slot': slot,
                        'logs': logs,
                        'status': status,
                        'gas_used': gas_used,
                        'return_value': return_value,
                        'from_address': '0x'+sender,
                    }
                else:
                    self.ethereum_trx[eth_signature] = {
                        'eth_trx': rawTrx[2:],
                        'slot': slot,
                        'logs': [],
                        'status': 0,
                        'gas_used': 0,
                        'return_value': None,
                        'from_address': '0x'+sender,
                    }
                self.eth_sol_trx[eth_signature] = [signature]
                self.blocks_by_hash[block_hash] = slot
                self.sol_eth_trx[signature] = {
                    'idx': 0,
                    'eth': eth_signature,
                }
            except Exception as err:
                logger.debug(err)

            return eth_signature

        except SolanaTrxError as err:
            self._log_transaction_error(err, logger)
            raise
        except EthereumError as err:
            logger.debug("eth_sendRawTransaction EthereumError:%s", err)
            raise
        except Exception as err:
            logger.debug("eth_sendRawTransaction type(err):%s, Exception:%s", type(err), err)
            raise

    def _log_transaction_error(self, error: SolanaTrxError, logger):
        result = copy.deepcopy(error.result)
        logs = result.get("data", {}).get("logs", [])
        result.get("data", {}).update({"logs": ["\n\t" + log for log in logs]})
        log_msg = str(result).replace("\\n\\t", "\n\t")
        logger.error(f"Got SendTransactionError: {log_msg}")


class JsonEncoder(json.JSONEncoder):
    def default(self, obj):
        if isinstance(obj, bytearray):
            return obj.hex()
        if isinstance(obj, bytes):
            return obj.hex()
        return json.JSONEncoder.default(self, obj)


class SolanaContractTests(unittest.TestCase):

    def setUp(self):
        self.model = EthereumModel()
        self.owner = '0xc1566af4699928fdf9be097ca3dc47ece39f8f8e'
        self.token1 = '0x49a449cd7fd8fbcf34d103d98f2c05245020e35b'

    def getBalance(self, account):
        return int(self.model.eth_getBalance(account, 'latest'), 16)

    def getBlockNumber(self):
        return int(self.model.eth_blockNumber(), 16)

    def getTokenBalance(self, token, account):
        return self.model.contracts[token].balances.get(account, 0)

    def test_transferFunds(self):
        (sender, receiver, amount) = (self.owner, '0x8d900bfa2353548a4631be870f99939575551b60', 123*10**18)
        senderBalance = self.getBalance(sender)
        receiverBalance = self.getBalance(receiver)
        blockNumber = self.getBlockNumber()

        receiptId = self.model.eth_sendRawTransaction('0xf8730a85174876e800825208948d900bfa2353548a4631be870f99939575551b608906aaf7c8516d0c0000808602e92be91e86a040a2a5d73931f66185e8526f09c4d0dc1f389c1b9fcd5e37a012839e6c5c70f0a00554615806c3fa7dc7c8096b3bfed5a29354045e56982bdf3ee11f649e53d51e')
        logger.debug('ReceiptId:', receiptId)

        self.assertEqual(self.getBalance(sender), senderBalance - amount)
        self.assertEqual(self.getBalance(receiver), receiverBalance + amount)
        self.assertEqual(self.getBlockNumber(), blockNumber+1)

        receipt = self.model.eth_getTransactionReceipt(receiptId)
        logger.debug('Receipt:', receipt)

        block = self.model.eth_getBlockByNumber(receipt['blockNumber'], False)
        logger.debug('Block:', block)

        self.assertTrue(receiptId in block['transactions'])

    def test_transferTokens(self):
        (token, sender, receiver, amount) = ('0xcf73021fde8654e64421f67372a47aa53c4341a8', '0x324726ca9954ed9bd567a62ae38a7dd7b4eaad0e', '0xb937ad32debafa742907d83cb9749443160de0c4', 32)
        senderBalance = self.getTokenBalance(token, sender)
        receiverBalance = self.getTokenBalance(token, receiver)
        blockNumber = self.getBlockNumber()


        receiptId = self.model.eth_sendRawTransaction('0xf8b018850bdfd63e00830186a094b80102fd2d3d1be86823dd36f9c783ad0ee7d89880b844a9059cbb000000000000000000000000cac68f98c1893531df666f2d58243b27dd351a8800000000000000000000000000000000000000000000000000000000000000208602e92be91e86a05ed7d0093a991563153f59c785e989a466e5e83bddebd9c710362f5ee23f7dbaa023a641d304039f349546089bc0cb2a5b35e45619fd97661bd151183cb47f1a0a')
        logger.debug('ReceiptId:', receiptId)

        self.assertEqual(self.getTokenBalance(token, sender), senderBalance - amount)
        self.assertEqual(self.getTokenBalance(token, receiver), receiverBalance + amount)

        receipt = self.model.eth_getTransactionReceipt(receiptId)
        logger.debug('Receipt:', receipt)

        block = self.model.eth_getBlockByNumber(receipt['blockNumber'], False)
        logger.debug('Block:', block)

        self.assertTrue(receiptId in block['transactions'])


class SolanaProxyPlugin(HttpWebServerBasePlugin):
    """Extend in-built Web Server to add Reverse Proxy capabilities.
    """

    SOLANA_PROXY_LOCATION: str = r'/solana$'
    SOLANA_PROXY_PASS = [
        b'http://localhost:8545/'
    ]

    def __init__(self, *args):
        HttpWebServerBasePlugin.__init__(self, *args)
        self.model = SolanaProxyPlugin.getModel()

    @classmethod
    def getModel(cls):
        global modelInstanceLock
        global modelInstance
        with modelInstanceLock:
            if modelInstance is None:
                modelInstance = EthereumModel()
            return modelInstance

    def routes(self) -> List[Tuple[int, str]]:
        return [
            (httpProtocolTypes.HTTP, SolanaProxyPlugin.SOLANA_PROXY_LOCATION),
            (httpProtocolTypes.HTTPS, SolanaProxyPlugin.SOLANA_PROXY_LOCATION)
        ]

    def process_request(self, request):
        response = {
            'jsonrpc': '2.0',
            'id': request.get('id', None),
        }
        try:
            method = getattr(self.model, request['method'])
            response['result'] = method(*request['params'])
        except SolanaTrxError as err:
            traceback.print_exc()
            response['error'] = err.result
        except EthereumError as err:
            traceback.print_exc()
            response['error'] = err.getError()
        except Exception as err:
            traceback.print_exc()
            response['error'] = {'code': -32000, 'message': str(err)}

        return response

    def handle_request(self, request: HttpParser) -> None:
        if request.method == b'OPTIONS':
            self.client.queue(memoryview(build_http_response(
                httpStatusCodes.OK, body=None,
                headers={
                    b'Access-Control-Allow-Origin': b'*',
                    b'Access-Control-Allow-Methods': b'POST, GET, OPTIONS',
                    b'Access-Control-Allow-Headers': b'Content-Type',
                    b'Access-Control-Max-Age': b'86400'
                })))
            return

        logger.debug('<<< %s 0x%x %s', threading.get_ident(), id(self.model), request.body.decode('utf8'))
        response = None

        try:
            request = json.loads(request.body)
            print('type(request) = ', type(request), request)
            if isinstance(request, list):
                response = []
                if len(request) == 0:
                    raise Exception("Empty batch request")
                for r in request:
                    response.append(self.process_request(r))
            elif isinstance(request, object):
                response = self.process_request(request)
            else:
                raise Exception("Invalid request")
        except Exception as err:
            traceback.print_exc()
            response = {'jsonrpc': '2.0', 'error': {'code': -32000, 'message': str(err)}}

        logger.debug('>>> %s 0x%0x %s', threading.get_ident(), id(self.model), json.dumps(response))

        self.client.queue(memoryview(build_http_response(
            httpStatusCodes.OK, body=json.dumps(response).encode('utf8'),
            headers={
                b'Content-Type': b'application/json',
                b'Access-Control-Allow-Origin': b'*',
            })))

    def on_websocket_open(self) -> None:
        pass

    def on_websocket_message(self, frame: WebsocketFrame) -> None:
        pass

    def on_websocket_close(self) -> None:
        pass
<|MERGE_RESOLUTION|>--- conflicted
+++ resolved
@@ -26,14 +26,9 @@
 import base58
 import traceback
 import threading
-<<<<<<< HEAD
-from .solana_rest_api_tools import EthereumAddress, create_account_with_seed, get_token_balance_or_airdrop, \
-    getAccountInfo, call_signed, call_emulated, \
-    Trx,  EthereumError, create_collateral_pool_address, getTokenAddr, STORAGE_SIZE, neon_config_load, MINIMAL_GAS_PRICE
-=======
-from .solana_rest_api_tools import EthereumAddress, getTokens, getAccountInfo, \
-    call_signed, call_emulated, EthereumError, neon_config_load, MINIMAL_GAS_PRICE
->>>>>>> a8eab638
+
+from .solana_rest_api_tools import EthereumAddress, get_token_balance_or_airdrop, getAccountInfo, call_signed, \
+                                   call_emulated, EthereumError, neon_config_load, MINIMAL_GAS_PRICE
 from solana.rpc.commitment import Commitment, Confirmed
 from web3 import Web3
 import logging
@@ -52,31 +47,6 @@
 
 EXTRA_GAS = int(os.environ.get("EXTRA_GAS", "0"))
 
-<<<<<<< HEAD
-
-class PermanentAccounts:
-    def __init__(self, client, signer, proxy_id):
-        self.operator = signer.public_key()
-        self.operator_token = getTokenAddr(self.operator)
-        self.proxy_id = proxy_id
-
-        proxy_id_bytes = proxy_id.to_bytes((proxy_id.bit_length() + 7) // 8, 'big')
-
-        storage_seed = keccak_256(b"storage" + proxy_id_bytes).hexdigest()[:32]
-        storage_seed = bytes(storage_seed, 'utf8')
-        self.storage = create_account_with_seed(client, funding=signer, base=signer, seed=storage_seed, storage_size=STORAGE_SIZE)
-
-        holder_seed = keccak_256(b"holder" + proxy_id_bytes).hexdigest()[:32]
-        holder_seed = bytes(holder_seed, 'utf8')
-        self.holder = create_account_with_seed(client, funding=signer, base=signer, seed=holder_seed, storage_size=STORAGE_SIZE)
-
-        collateral_pool_index = proxy_id % 4
-        self.collateral_pool_index_buf = collateral_pool_index.to_bytes(4, 'little')
-        self.collateral_pool_address = create_collateral_pool_address(collateral_pool_index)
-
-
-=======
->>>>>>> a8eab638
 class EthereumModel:
     def __init__(self):
         self.signer = self.get_solana_account()
@@ -93,6 +63,7 @@
             proxy_id_glob.value += 1
         logger.debug("worker id {}".format(self.proxy_id))
 
+        self.perm_accs = PermanentAccounts(self.client, self.signer, self.proxy_id)
         neon_config_load(self)
 
     @staticmethod
