# -*- coding: utf-8 -*-
"""
    proxy.py
    ~~~~~~~~
    ⚡⚡⚡ Fast, Lightweight, Pluggable, TLS interception capable proxy server focused on
    Network monitoring, controls & Application development, testing, debugging.

    :copyright: (c) 2013-present by Abhinav Singh and contributors.
    :license: BSD, see LICENSE for more details.
"""
from typing import List, Tuple
import json
import unittest
from solana.account import Account as sol_Account
from ..common.utils import socket_connection, text_, build_http_response
from ..http.codes import httpStatusCodes
from ..http.parser import HttpParser
from ..http.websocket import WebsocketFrame
from ..http.server import HttpWebServerBasePlugin, httpProtocolTypes
from .eth_proto import Trx as EthTrx
from solana.rpc.api import Client as SolanaClient
from sha3 import keccak_256, shake_256
import base58
import traceback
import threading
from .solana_rest_api_tools import EthereumAddress,  create_account_with_seed, evm_loader_id, getTokens, \
    getAccountInfo, solana_cli, call_signed, solana_url, call_emulated, \
    Trx, deploy_contract, EthereumError, create_collateral_pool_address
from web3 import Web3
import logging
from ..core.acceptor.pool import signatures_glob, vrs_glob, contract_address_glob, eth_sender_glob, proxy_id_glob

logger = logging.getLogger(__name__)
logger.setLevel(logging.DEBUG)

modelInstanceLock = threading.Lock()
modelInstance = None


class CollateralPool:
    def __init__(self, index, address):
        self.index = index
        self.index_buf = index.to_bytes(4, 'little')
        self.address = address


class EthereumModel:
    def __init__(self):
        # Initialize user account
        res = solana_cli().call('config', 'get')
        substr = "Keypair Path: "
        path = ""
        for line in res.splitlines():
            if line.startswith(substr):
                path = line[len(substr):].strip()
        if path == "":
            raise Exception("cannot get keypair path")

        with open(path.strip(), mode='r') as file:
            pk = (file.read())
            nums = list(map(int, pk.strip("[]").split(',')))
            nums = nums[0:32]
            values = bytes(nums)
            self.signer = sol_Account(values)

        self.client = SolanaClient(solana_url)
        self.signatures = signatures_glob
        self.vrs = vrs_glob
        self.eth_sender = eth_sender_glob
        self.contract_address = contract_address_glob

        with proxy_id_glob.get_lock():
            self.proxy_id = proxy_id_glob.value
            proxy_id_glob.value += 1
        logger.debug("worker id {}".format(self.proxy_id))

<<<<<<< HEAD
        seed = base58.b58encode(self.proxy_id.to_bytes((self.proxy_id.bit_length() + 7) // 8, 'big')) + self.signer.public_key().to_base58()
        self.storage = create_storage_account(self.client, funding=self.signer, base=self.signer, seed=seed[0:32])
        collateral_pool_index = self.proxy_id % 4
        collateral_pool_address = create_collateral_pool_address(self.client,
                                                                 self.signer,
                                                                 collateral_pool_index,
                                                                 evm_loader_id)
        self.collateral_pool = CollateralPool(collateral_pool_index, collateral_pool_address)
        logger.debug('collateral_pool: %s', self.collateral_pool)
=======
        proxy_id_bytes = self.proxy_id.to_bytes((self.proxy_id.bit_length() + 7) // 8, 'big')
        signer_public_key_bytes = bytes(self.signer.public_key())

        storage_seed = shake_256(b"storage" + proxy_id_bytes + signer_public_key_bytes).hexdigest(16)
        storage_seed = bytes(storage_seed, 'utf8')
        self.storage = create_account_with_seed(self.client, funding=self.signer, base=self.signer, seed=storage_seed, storage_size=128*1024)

        holder_seed = shake_256(b"holder" + proxy_id_bytes + signer_public_key_bytes).hexdigest(16)
        holder_seed = bytes(holder_seed, 'utf8')
        self.holder = create_account_with_seed(self.client, funding=self.signer, base=self.signer, seed=holder_seed, storage_size=128*1024)
>>>>>>> 52696632
        pass

    def eth_chainId(self):
        return "0x6f" # 111

    def net_version(self):
        return '1600243666737'

    def eth_gasPrice(self):
        return 0

    def eth_estimateGas(self, param):
        try:
            caller_id = param['from'] if 'from' in param else "0x0000000000000000000000000000000000000000"
            contract_id = param['to'] if 'to' in param else "deploy"
            data = param['data'] if 'data' in param else "None"
            value = param['value'] if 'value' in param else ""
            result = call_emulated(contract_id, caller_id, data, value)
            return result['used_gas']
        except Exception as err:
            logger.debug("Exception on eth_estimateGas: %s", err)
            raise

    def __repr__(self):
        return str(self.__dict__)

    def eth_blockNumber(self):
        slot = self.client.get_slot()['result']
        logger.debug("eth_blockNumber %s", hex(slot))
        return hex(slot)

    def eth_getBalance(self, account, tag):
        """account - address to check for balance.
           tag - integer block number, or the string "latest", "earliest" or "pending"
        """
        eth_acc = EthereumAddress(account)
        logger.debug('eth_getBalance: %s %s', account, eth_acc)
        balance = getTokens(self.client, evm_loader_id, eth_acc, self.signer.public_key())

        return hex(balance*10**9)

    def eth_getBlockByNumber(self, tag, full):
        """Returns information about a block by block number.
            tag - integer of a block number, or the string "earliest", "latest" or "pending", as in the default block parameter.
            full - If true it returns the full transaction objects, if false only the hashes of the transactions.
        """
        if tag in ('earliest', 'latest', 'pending'): raise Exception("Invalid tag {}".format(tag))
        number = int(tag, 16)
        response = self.client.get_confirmed_block(number)
        if 'error' in response:
            raise Exception(response['error']['message'])

        block = response['result']
        signatures = [trx['transaction']['signatures'][0] for trx in block['transactions']]
        eth_signatures = []
        for signature in signatures:
            eth_signature = '0x'+keccak_256(base58.b58decode(signature)).hexdigest()
            self.signatures[eth_signature] = signature
            eth_signatures.append(eth_signature)

        return {
            "number": number,
            "gasLimit": "0x6691b7",
            "transactions": eth_signatures,
        }


    def eth_call(self, obj, tag):
        """Executes a new message call immediately without creating a transaction on the block chain.
           Parameters
            obj - The transaction call object
                from: DATA, 20 Bytes - (optional) The address the transaction is sent from.
                to: DATA, 20 Bytes - The address the transaction is directed to.
                gas: QUANTITY - (optional) Integer of the gas provided for the transaction execution. eth_call consumes zero gas, but this parameter may be needed by some executions.
                gasPrice: QUANTITY - (optional) Integer of the gasPrice used for each paid gas
                value: QUANTITY - (optional) Integer of the value sent with this transaction
                data: DATA - (optional) Hash of the method signature and encoded parameters. For details see Ethereum Contract ABI in the Solidity documentation
            tag - integer block number, or the string "latest", "earliest" or "pending", see the default block parameter
        """
        if not obj['data']: raise Exception("Missing data")
        try:
            caller_id = obj['from'] if 'from' in obj else "0x0000000000000000000000000000000000000000"
            contract_id = obj['to']
            data = obj['data'] if 'data' in obj else "None"
            value = obj['value'] if 'value' in obj else ""
            return "0x"+call_emulated(contract_id, caller_id, data, value)['result']
        except Exception as err:
            logger.debug("eth_call %s", err)
            raise

    def eth_getTransactionCount(self, account, tag):
        logger.debug('eth_getTransactionCount: %s', account)
        try:
            acc_info = getAccountInfo(self.client, EthereumAddress(account), self.signer.public_key())
            return hex(int.from_bytes(acc_info.trx_count, 'little'))
        except Exception as err:
            print("Can't get account info: %s"%err)
            return hex(0)

    def eth_getTransactionReceipt(self, trxId):
        receipt = self.signatures.get(trxId, None)
        logger.debug('getTransactionReceipt: %s %s', trxId, receipt)
        if not receipt:
            logger.debug ("Not found receipt")
            return {
            "transactionHash":'0x0',
            "transactionIndex":'0x0',
            "blockHash":'0x0',
            "blockNumber":'0x0',
            "from":'0x0',
            "to":'0x0',
            "gasUsed":'0x0',
            "cumulativeGasUsed":'0x0',
            "contractAddress":'0x0',
            "logs":[],
            "status":"0x0",
            "logsBloom":'0x0'
            }

        trx = self.client.get_confirmed_transaction(receipt)
        logger.debug('RECEIPT: %s', json.dumps(trx, indent=3))
        if trx['result'] is None:
            logger.debug('RESULT is None')
            return None

        logs = []
        status = "0x1"
        gas_used = 0
        log_index = 0
        for inner in (trx['result']['meta']['innerInstructions']):
            for event in inner['instructions']:
                log = base58.b58decode(event['data'])
                instruction = log[:1]
                if (int().from_bytes(instruction, "little") == 7):  # OnEvent evmInstruction code
                    address = log[1:21]
                    count_topics = int().from_bytes(log[21:29], 'little')
                    topics = []
                    pos = 29
                    for _ in range(count_topics):
                        topic_bin = log[pos:pos + 32]
                        topics.append('0x'+topic_bin.hex())
                        pos += 32
                    data = log[pos:]
                    rec = { 'address': '0x'+address.hex(),
                            'topics': topics,
                            'data': '0x'+data.hex(),
                            'transactionLogIndex': hex(0),
                            'transactionIndex': inner['index'],
                            'blockNumber': hex(trx['result']['slot']),
                            'transactionHash': trxId,
                            'logIndex': log_index,
                            'blockHash': '0x%064x'%trx['result']['slot']
                        }
                    logs.append(rec)
                    log_index +=1
                elif int().from_bytes(instruction, "little") == 6:  # OnReturn evmInstruction code
                    if log[1] < 0xd0:
                        status = "0x1"
                    else:
                        status = "0x0"
                    gas_used = int.from_bytes(log[2:10], 'little')

        block = self.client.get_confirmed_block(trx['result']['slot'])
        # logger.debug('BLOCK: %s', json.dumps(block, indent=3))

        # TODO: it is need to add field "to"
        # instructions = trx['result']['transaction']['message']['instructions']
        # to = ""
        # if len(instructions) >= 2:
        #     data = base58.b58decode(trx['result']['transaction']['message']['instructions'][1]['data'])
        #     if data[0] == 5:   # call_signed
        #         trx_parsed = Trx.fromString(data[86:])
        #         to = '0x'+trx_parsed.toAddress.hex()
        # else:
        #     if self.contract_address.get(trxId) :
        #         to  = self.contract_address.get(trxId)

        # logger.debug('DATA: %s', data.hex())

        result = {
            "transactionHash":trxId,
            "transactionIndex":hex(0),
            "blockHash":'0x%064x'%trx['result']['slot'],
            "blockNumber":hex(trx['result']['slot']),
            "from":'0x'+self.eth_sender[trxId],
            # "to":'',
            "gasUsed":'0x%x' % gas_used,
            "cumulativeGasUsed":'0x%x' % gas_used,
            "contractAddress":self.contract_address.get(trxId),
            "logs": logs,
            "status": status,
            "logsBloom":"0x"+'0'*512
        }
        logger.debug('RESULT: %s', json.dumps(result, indent=3))
        return result

    def eth_getTransactionByHash(self, trxId):
        receipt = self.signatures.get(trxId, None)
        logger.debug('getTransactionReceipt: %s %s', trxId, receipt)
        if not receipt:
            logger.debug ("Not found receipt")
            return {
                "blockHash":'0x0',
                "blockNumber":'0x0',
                "from":'0x0',
                "gas":'0x0',
                "gasPrice":'0x0',
                "hash":'0x0',
                "input":'0x0',
                "nonce":'0x0',
                "to":'0x0',
                "transactionIndex":'0x0',
                "value":'0x0',
                "v":'0x0',
                "r":'0x0',
                "s":'0x0'
            }

        trx = self.client.get_confirmed_transaction(receipt)
        # logger.debug('RECEIPT: %s', json.dumps(trx, indent=3))
        if trx['result'] is None: return None

        block = self.client.get_confirmed_block(trx['result']['slot'])
        # logger.debug('BLOCK: %s', json.dumps(block, indent=3))

        data = base58.b58decode(trx['result']['transaction']['message']['instructions'][0]['data'])
        logger.debug('DATA: %s', data.hex())
        sender =  self.eth_sender[trxId]
        # nonce = int(self.eth_getTransactionCount('0x'+data[sender].hex(), ""), 16)
        nonce = 0
        # if nonce > 0 :
        #     nonce = nonce - 1
        ret = {
            "blockHash":'0x%064x'%trx['result']['slot'],
            "blockNumber":hex(trx['result']['slot']),
            "from":'0x'+sender,
            "gas":'0x%x' % trx['result']['meta']['fee'],
            "gasPrice":'0x00',
            "hash":trxId,
            "input":"0x"+data.hex(),
            "nonce":hex(nonce),
            "to":'0x'+data[17:37].hex(),
            "transactionIndex":hex(0),
            "value":'0x00',
            "v":hex(self.vrs[trxId][0]),
            "r":hex(self.vrs[trxId][1]),
            "s":hex(self.vrs[trxId][2])
        }
        logger.debug ("eth_getTransactionByHash: %s", ret);
        return ret

    def eth_getCode(self, param,  param1):
        return "0x01"

    def eth_sendRawTransaction(self, rawTrx):
        logger.debug('eth_sendRawTransaction rawTrx=%s', rawTrx)
        trx = EthTrx.fromString(bytearray.fromhex(rawTrx[2:]))
        logger.debug("%s", json.dumps(trx.as_dict(), cls=JsonEncoder, indent=3))

        sender = trx.sender()
        logger.debug('Eth Sender: %s', sender)
        logger.debug('Eth Signature: %s', trx.signature().hex())

        try:
            contract_eth = None
            if (not trx.toAddress):
<<<<<<< HEAD
                (signature, contract_eth) = deploy_contract(self.signer,  self.client, trx, self.storage, self.collateral_pool, steps=1000)
                #self.contract_address[eth_signature] = contract_eth
            else:
                signature = call_signed(self.signer, self.client, trx, self.storage, self.collateral_pool, steps=1000)
=======
                (signature, contract_eth) = deploy_contract(self.signer,  self.client, trx, self.storage, self.holder, steps=1000)
                #self.contract_address[eth_signature] = contract_eth
            else:
                signature = call_signed(self.signer, self.client, trx, self.storage, self.holder, steps=1000)
>>>>>>> 52696632

            eth_signature = '0x' + bytes(Web3.keccak(bytes.fromhex(rawTrx[2:]))).hex()
            logger.debug('Transaction signature: %s %s', signature, eth_signature)
            if contract_eth: self.contract_address[eth_signature] = contract_eth
            self.signatures[eth_signature] = signature
            self.eth_sender[eth_signature] = sender
            self.vrs[eth_signature] = [trx.v, trx.r, trx.s]

            if (trx.toAddress):
                self.eth_getTransactionReceipt(eth_signature)

            return eth_signature

        except EthereumError: raise
        except Exception as err:
            traceback.print_exc()
            logger.debug("eth_sendRawTransaction %s", err)
            return '0x'


class JsonEncoder(json.JSONEncoder):
    def default(self, obj):
        if isinstance(obj, bytearray):
            return obj.hex()
        if isinstance(obj, bytes):
            return obj.hex()
        return json.JSONEncoder.default(self, obj)


class SolanaContractTests(unittest.TestCase):
    def setUp(self):
        self.model = EthereumModel()
        self.owner = '0xc1566af4699928fdf9be097ca3dc47ece39f8f8e'
        self.token1 = '0x49a449cd7fd8fbcf34d103d98f2c05245020e35b'
#        self.assertEqual(self.getBalance(self.owner), 1000*10**18)
#        self.assertEqual(self.getBalance(self.token1), 0)

    def getBalance(self, account):
        return int(self.model.eth_getBalance(account, 'latest'), 16)

    def getBlockNumber(self):
        return int(self.model.eth_blockNumber(), 16)

    def getTokenBalance(self, token, account):
        return self.model.contracts[token].balances.get(account, 0)

    def test_transferFunds(self):
        (sender, receiver, amount) = (self.owner, '0x8d900bfa2353548a4631be870f99939575551b60', 123*10**18)
        senderBalance = self.getBalance(sender)
        receiverBalance = self.getBalance(receiver)
        blockNumber = self.getBlockNumber()

        receiptId = self.model.eth_sendRawTransaction('0xf8730a85174876e800825208948d900bfa2353548a4631be870f99939575551b608906aaf7c8516d0c0000808602e92be91e86a040a2a5d73931f66185e8526f09c4d0dc1f389c1b9fcd5e37a012839e6c5c70f0a00554615806c3fa7dc7c8096b3bfed5a29354045e56982bdf3ee11f649e53d51e')
        logger.debug('ReceiptId:', receiptId)

        self.assertEqual(self.getBalance(sender), senderBalance - amount)
        self.assertEqual(self.getBalance(receiver), receiverBalance + amount)
        self.assertEqual(self.getBlockNumber(), blockNumber+1)

        receipt = self.model.eth_getTransactionReceipt(receiptId)
        logger.debug('Receipt:', receipt)

        block = self.model.eth_getBlockByNumber(receipt['blockNumber'], False)
        logger.debug('Block:', block)

        self.assertTrue(receiptId in block['transactions'])

    def test_transferTokens(self):
        (token, sender, receiver, amount) = ('0xcf73021fde8654e64421f67372a47aa53c4341a8', '0x324726ca9954ed9bd567a62ae38a7dd7b4eaad0e', '0xb937ad32debafa742907d83cb9749443160de0c4', 32)
        senderBalance = self.getTokenBalance(token, sender)
        receiverBalance = self.getTokenBalance(token, receiver)
        blockNumber = self.getBlockNumber()


        receiptId = self.model.eth_sendRawTransaction('0xf8b018850bdfd63e00830186a094b80102fd2d3d1be86823dd36f9c783ad0ee7d89880b844a9059cbb000000000000000000000000cac68f98c1893531df666f2d58243b27dd351a8800000000000000000000000000000000000000000000000000000000000000208602e92be91e86a05ed7d0093a991563153f59c785e989a466e5e83bddebd9c710362f5ee23f7dbaa023a641d304039f349546089bc0cb2a5b35e45619fd97661bd151183cb47f1a0a')
        logger.debug('ReceiptId:', receiptId)

        self.assertEqual(self.getTokenBalance(token, sender), senderBalance - amount)
        self.assertEqual(self.getTokenBalance(token, receiver), receiverBalance + amount)

        receipt = self.model.eth_getTransactionReceipt(receiptId)
        logger.debug('Receipt:', receipt)

        block = self.model.eth_getBlockByNumber(receipt['blockNumber'], False)
        logger.debug('Block:', block)

        self.assertTrue(receiptId in block['transactions'])



class SolanaProxyPlugin(HttpWebServerBasePlugin):
    """Extend in-built Web Server to add Reverse Proxy capabilities.
    """

    SOLANA_PROXY_LOCATION: str = r'/solana$'
    SOLANA_PROXY_PASS = [
        b'http://localhost:8545/'
    ]

    def __init__(self, *args):
        HttpWebServerBasePlugin.__init__(self, *args)
        self.model = SolanaProxyPlugin.getModel()

    @classmethod
    def getModel(cls):
        global modelInstanceLock
        global modelInstance
        with modelInstanceLock:
            if modelInstance is None:
                modelInstance = EthereumModel()
            return modelInstance

    def routes(self) -> List[Tuple[int, str]]:
        return [
            (httpProtocolTypes.HTTP, SolanaProxyPlugin.SOLANA_PROXY_LOCATION),
            (httpProtocolTypes.HTTPS, SolanaProxyPlugin.SOLANA_PROXY_LOCATION)
        ]

    def process_request(self, request):
        response = {
            'jsonrpc': '2.0',
            'id': request.get('id', None),
        }
        try:
            method = getattr(self.model, request['method'])
            response['result'] = method(*request['params'])
        except EthereumError as err:
            traceback.print_exc()
            response['error'] = err.getError()
        except Exception as err:
            traceback.print_exc()
            response['error'] = {'code': -32000, 'message': str(err)}

        return response

    def handle_request(self, request: HttpParser) -> None:
        if request.method == b'OPTIONS':
            self.client.queue(memoryview(build_http_response(
                httpStatusCodes.OK, body=None,
                headers={
                    b'Access-Control-Allow-Origin': b'*',
                    b'Access-Control-Allow-Methods': b'POST, GET, OPTIONS',
                    b'Access-Control-Allow-Headers': b'Content-Type',
                    b'Access-Control-Max-Age': b'86400'
                })))
            return

        # print('headers', request.headers)
        logger.debug('<<< %s 0x%x %s', threading.get_ident(), id(self.model), request.body.decode('utf8'))
        response = None

        try:
            request = json.loads(request.body)
            print('type(request) = ', type(request), request)
            if isinstance(request, list):
                response = []
                if len(request) == 0:
                    raise Exception("Empty batch request")
                for r in request:
                    response.append(self.process_request(r))
            elif isinstance(request, object):
                response = self.process_request(request)
            else:
                raise Exception("Invalid request")
        except Exception as err:
            traceback.print_exc()
            response = {'jsonrpc': '2.0', 'error': {'code': -32000, 'message': str(err)}}

        logger.debug('>>> %s 0x%0x %s', threading.get_ident(), id(self.model), json.dumps(response))

        self.client.queue(memoryview(build_http_response(
            httpStatusCodes.OK, body=json.dumps(response).encode('utf8'),
            headers={
                b'Content-Type': b'application/json',
                b'Access-Control-Allow-Origin': b'*',
            })))

    def on_websocket_open(self) -> None:
        pass

    def on_websocket_message(self, frame: WebsocketFrame) -> None:
        pass

    def on_websocket_close(self) -> None:
        pass
<|MERGE_RESOLUTION|>--- conflicted
+++ resolved
@@ -74,17 +74,13 @@
             proxy_id_glob.value += 1
         logger.debug("worker id {}".format(self.proxy_id))
 
-<<<<<<< HEAD
-        seed = base58.b58encode(self.proxy_id.to_bytes((self.proxy_id.bit_length() + 7) // 8, 'big')) + self.signer.public_key().to_base58()
-        self.storage = create_storage_account(self.client, funding=self.signer, base=self.signer, seed=seed[0:32])
         collateral_pool_index = self.proxy_id % 4
         collateral_pool_address = create_collateral_pool_address(self.client,
                                                                  self.signer,
                                                                  collateral_pool_index,
                                                                  evm_loader_id)
         self.collateral_pool = CollateralPool(collateral_pool_index, collateral_pool_address)
-        logger.debug('collateral_pool: %s', self.collateral_pool)
-=======
+
         proxy_id_bytes = self.proxy_id.to_bytes((self.proxy_id.bit_length() + 7) // 8, 'big')
         signer_public_key_bytes = bytes(self.signer.public_key())
 
@@ -95,7 +91,6 @@
         holder_seed = shake_256(b"holder" + proxy_id_bytes + signer_public_key_bytes).hexdigest(16)
         holder_seed = bytes(holder_seed, 'utf8')
         self.holder = create_account_with_seed(self.client, funding=self.signer, base=self.signer, seed=holder_seed, storage_size=128*1024)
->>>>>>> 52696632
         pass
 
     def eth_chainId(self):
@@ -362,17 +357,10 @@
         try:
             contract_eth = None
             if (not trx.toAddress):
-<<<<<<< HEAD
-                (signature, contract_eth) = deploy_contract(self.signer,  self.client, trx, self.storage, self.collateral_pool, steps=1000)
+                (signature, contract_eth) = deploy_contract(self.signer,  self.client, trx, self.storage, self.holder, self.collateral_pool, steps=1000)
                 #self.contract_address[eth_signature] = contract_eth
             else:
-                signature = call_signed(self.signer, self.client, trx, self.storage, self.collateral_pool, steps=1000)
-=======
-                (signature, contract_eth) = deploy_contract(self.signer,  self.client, trx, self.storage, self.holder, steps=1000)
-                #self.contract_address[eth_signature] = contract_eth
-            else:
-                signature = call_signed(self.signer, self.client, trx, self.storage, self.holder, steps=1000)
->>>>>>> 52696632
+                signature = call_signed(self.signer, self.client, trx, self.storage, self.holder, self.collateral_pool, steps=1000)
 
             eth_signature = '0x' + bytes(Web3.keccak(bytes.fromhex(rawTrx[2:]))).hex()
             logger.debug('Transaction signature: %s %s', signature, eth_signature)
