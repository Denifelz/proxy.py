--- conflicted
+++ resolved
@@ -23,13 +23,9 @@
 import base58
 import traceback
 from .solana_rest_api_tools import EthereumAddress, create_program_address, evm_loader_id, getLamports, \
-<<<<<<< HEAD
-    getAccountInfo,  call, deploy, transaction_history, solana_cli, solana_url, call_signed, Trx, \
-    deploy_contract
+    getAccountInfo,  deploy, transaction_history, solana_cli, solana_url, call_signed, call_emulated, \
+    Trx, deploy_contract
 from web3 import Web3
-=======
-    getAccountInfo, deploy, transaction_history, solana_cli, solana_url, call_signed, call_emulated
->>>>>>> 6157dce4
 
 
 class EthereumModel:
@@ -128,18 +124,10 @@
         """
         if not obj['data']: raise Exception("Missing data")
         try:
-<<<<<<< HEAD
-            input = bytearray.fromhex(obj['data'][2:])
-            input[0:0] = bytearray.fromhex("03")
-
-            (contract_sol, contract_nonce) = create_program_address(obj['to'][2:], evm_loader_id, self.signer.public_key())
-            return "0x"+call(input, evm_loader_id, contract_sol, self.signer, self.client)
-=======
             caller_id = obj['from'] if 'from' in obj else "0x0000000000000000000000000000000000000000"
             contract_id = obj['to']
             data = obj['data']
-            return "0x"+call_emulated(contract_id, caller_id, data)
->>>>>>> 6157dce4
+            return "0x"+call_emulated(self.signer, contract_id, caller_id, data)
         except Exception as err:
             print("eth_call", err)
             return '0x'
@@ -319,19 +307,10 @@
                     self.contract_address[eth_signature] = contract_eth
                     return eth_signature
                 else:
-<<<<<<< HEAD
-                    log = call_signed( self.signer, self.client,  rawTrx)
-                    print("log", log)
-                    signature = log["result"]["transaction"]["signatures"][0]
+                    signature = call_signed( self.signer, self.client, rawTrx)
                     print('Transaction signature:', signature)
                     eth_signature = '0x'+ bytes(Web3.keccak(bytes.fromhex(rawTrx[2:]))).hex()
 
-
-=======
-                    signature = call_signed(self.signer, self.client,  rawTrx)
-                    print('Transaction signature:', signature)
-                    eth_signature = '0x' + keccak_256(base58.b58decode(signature)).hexdigest()
->>>>>>> 6157dce4
                     self.signatures[eth_signature] = signature
                     self.vrs[eth_signature] = [trx.v, trx.r, trx.s]
                     self.eth_sender[eth_signature] = sender
