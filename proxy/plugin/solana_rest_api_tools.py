--- conflicted
+++ resolved
@@ -1,4 +1,5 @@
 import base64
+import eth_utils
 
 from datetime import datetime
 from solana.publickey import PublicKey
@@ -45,7 +46,6 @@
     return tx_sender.execute()
 
 
-
 def _getAccountData(client, account, expected_length, owner=None):
     info = client.get_account_info(account, commitment=Confirmed)['result']['value']
     if info is None:
@@ -63,22 +63,8 @@
     return AccountInfo.frombytes(info)
 
 
-<<<<<<< HEAD
-def get_token_balance_gwei(client: SolanaClient, pda_account: str) -> int:
-=======
-@logged_group("neon.Proxy")
-def create_eth_account_and_airdrop(client: SolanaClient, signer: SolanaAccount, eth_account: EthereumAddress, *, logger):
-    trx = NeonInstruction(signer.public_key()).make_trx_with_create_and_airdrop(eth_account)
-    result = SolanaInteractor(signer, client).send_transaction(trx, None, reason='create_eth_account_and_airdrop')
-    error = result.get("error")
-    if error is not None:
-        logger.error(f"Failed to create eth_account and airdrop: {eth_account}, error occurred: {error}")
-        raise Exception("Create eth_account error")
-
-
 @logged_group("neon.Proxy")
 def get_token_balance_gwei(client: SolanaClient, pda_account: str, *, logger) -> int:
->>>>>>> 24609192
     neon_token_account = getTokenAddr(PublicKey(pda_account))
     rpc_response = client.get_token_account_balance(neon_token_account, commitment=Confirmed)
     error = rpc_response.get('error')
@@ -92,34 +78,22 @@
 
     balance = get_from_dict(rpc_response, "result", "value", "amount")
     if balance is None:
-        logger.error(f"Failed to get_token_balance_gwei by neon_token_account: {neon_token_account}, response: {rpc_response}")
+        logger.error(
+            f"Failed to get_token_balance_gwei by neon_token_account: {neon_token_account}, response: {rpc_response}")
         raise Exception("Unexpected get_balance response")
     return int(balance)
 
 
-<<<<<<< HEAD
-def get_token_balance_or_airdrop(client: SolanaClient, eth_account: EthereumAddress) -> int:
-=======
 @logged_group("neon.Proxy")
-def get_token_balance_or_airdrop(client: SolanaClient, signer: SolanaAccount, eth_account: EthereumAddress, *, logger) -> int:
->>>>>>> 24609192
+def get_token_balance_or_airdrop(client: SolanaClient, eth_account: EthereumAddress, *, logger) -> int:
     solana_account, nonce = ether2program(eth_account)
     logger.debug(f"Get balance for eth account: {eth_account} aka: {solana_account}")
 
     try:
-        return get_token_balance_gwei(client, solana_account)
+        return get_token_balance_gwei(client, solana_account) * eth_utils.denoms.gwei
     except SolanaAccountNotFoundError:
-<<<<<<< HEAD
         logger.debug(f"Account not found:  {eth_account} aka: {solana_account} - return airdrop amount")
-        return NEW_USER_AIRDROP_AMOUNT * 1_000_000_000
-=======
-        logger.debug(f"Account not found:  {eth_account} aka: {solana_account} - create")
-        if NEW_USER_AIRDROP_AMOUNT == 0:
-            return 0
-
-        create_eth_account_and_airdrop(client, signer, eth_account)
-        return get_token_balance_gwei(client, solana_account)
->>>>>>> 24609192
+        return NEW_USER_AIRDROP_AMOUNT * eth_utils.denoms.gwei
 
 
 def is_account_exists(client: SolanaClient, eth_account: EthereumAddress) -> bool:
@@ -129,16 +103,8 @@
     return value is not None
 
 
-<<<<<<< HEAD
-def estimate_gas(contract_id: str, caller_eth_account: EthereumAddress, data: str = None, value: str = None):
-=======
 @logged_group("neon.Proxy")
-def estimate_gas(client: SolanaClient, signer: SolanaAccount, contract_id: str, caller_eth_account: EthereumAddress,
-                 data: str = None, value: str = None, *, logger):
-
-    if not is_account_exists(client, caller_eth_account):
-        create_eth_account_and_airdrop(client, signer, caller_eth_account)
->>>>>>> 24609192
+def estimate_gas(contract_id: str, caller_eth_account: EthereumAddress, data: str = None, value: str = None, *, logger):
     result = call_emulated(contract_id, str(caller_eth_account), data, value)
     used_gas = result.get("used_gas")
     if used_gas is None:
