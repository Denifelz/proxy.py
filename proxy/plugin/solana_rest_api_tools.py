from solana.transaction import AccountMeta, TransactionInstruction, Transaction
from solana.sysvar import *
from solana.blockhash import Blockhash
import time
import subprocess
import os
import base64
from base58 import b58encode, b58decode
from eth_keys import keys as eth_keys
from typing import NamedTuple
import random
import json
from sha3 import keccak_256
import struct
import rlp
from .eth_proto import Trx
from solana.rpc.types import TxOpts
import re
from solana.rpc.commitment import Confirmed
from solana.rpc.api import SendTransactionError

from construct import Bytes, Int8ul, Int32ul, Int64ul, Struct as cStruct
from solana._layouts.system_instructions import SYSTEM_INSTRUCTIONS_LAYOUT, InstructionType as SystemInstructionType
from hashlib import sha256
#from eth_keys import keys
from web3.auto import w3
import logging

logger = logging.getLogger(__name__)
logger.setLevel(logging.DEBUG)

solana_url = os.environ.get("SOLANA_URL", "http://localhost:8899")
evm_loader_id = os.environ.get("EVM_LOADER")
# evm_loader_id = "216YkBAHgTqFFanAqD35e6NC1hXeXYp627eUh24LKe2F"
location_bin = ".deploy_contract.bin"

sysvarclock = "SysvarC1ock11111111111111111111111111111111"
sysinstruct = "Sysvar1nstructions1111111111111111111111111"
keccakprog = "KeccakSecp256k11111111111111111111111111111"
rentid = "SysvarRent111111111111111111111111111111111"
system = "11111111111111111111111111111111"

ACCOUNT_INFO_LAYOUT = cStruct(
    "tag" / Int8ul,
    "eth_acc" / Bytes(20),
    "nonce" / Int8ul,
    "trx_count" / Bytes(8),
    "signer_acc" / Bytes(32),
    "code_acc" / Bytes(32),
    "is_blocked" / Int8ul,
    "blocked_by" / Bytes(32),
)

CODE_INFO_LAYOUT = cStruct(
    "tag" / Int8ul,
    "owner" / Bytes(20),
    "code_size" / Bytes(4),
)

CREATE_ACCOUNT_LAYOUT = cStruct(
    "lamports" / Int64ul,
    "space" / Int64ul,
    "ether" / Bytes(20),
    "nonce" / Int8ul
)

class AccountInfo(NamedTuple):
    eth_acc: eth_keys.PublicKey
    trx_count: int

    @staticmethod
    def frombytes(data):
        cont = ACCOUNT_INFO_LAYOUT.parse(data)
        return AccountInfo(cont.eth_acc, cont.trx_count)

def create_account_layout(lamports, space, ether, nonce):
    return bytes.fromhex("02000000")+CREATE_ACCOUNT_LAYOUT.build(dict(
        lamports=lamports,
        space=space,
        ether=ether,
        nonce=nonce
    ))

def write_layout(offset, data):
    return (bytes.fromhex("00000000")+
            offset.to_bytes(4, byteorder="little")+
            len(data).to_bytes(8, byteorder="little")+
            data)

def accountWithSeed(base, seed, program):
    #logger.debug(type(base), str(base), type(seed), str(seed), type(program), str(program))
    result = PublicKey(sha256(bytes(base)+bytes(seed)+bytes(program)).digest())
    logger.debug('accountWithSeed %s', str(result))
    return result

def createAccountWithSeed(funding, base, seed, lamports, space, program):
    seed_str = str(seed, 'utf8')
    data = SYSTEM_INSTRUCTIONS_LAYOUT.build(
        dict(
            instruction_type = SystemInstructionType.CreateAccountWithSeed,
            args=dict(
                base=bytes(base),
                seed=dict(length=len(seed_str), chars=seed_str),
                lamports=lamports,
                space=space,
                program_id=bytes(program)
            )
        )
    )
    logger.debug("createAccountWithSeed %s %s %s", type(base), base, data.hex())
    created = accountWithSeed(base, seed, PublicKey(program))
    logger.debug("created %s", created)
    return TransactionInstruction(
        keys=[
            AccountMeta(pubkey=funding, is_signer=True, is_writable=True),
            AccountMeta(pubkey=created, is_signer=False, is_writable=True),
            AccountMeta(pubkey=base, is_signer=True, is_writable=False),
        ],
        program_id=system,
        data=data
    )

def create_storage_account(client, funding, base, seed):
    storage = accountWithSeed(base.public_key(), seed, PublicKey(evm_loader_id))

    if client.get_balance(storage, commitment=Confirmed)['result']['value'] == 0:
        trx = Transaction()
        trx.add(createAccountWithSeed(funding.public_key(), base.public_key(), seed, 10**9, 128*1024, PublicKey(evm_loader_id)))
        send_transaction(client, trx, funding)

    return storage

def make_keccak_instruction_data(check_instruction_index, msg_len, data_start = 1):
    if check_instruction_index > 255 and check_instruction_index < 0:
        raise Exception("Invalid index for instruction - {}".format(check_instruction_index))

    check_count = 1
    eth_address_size = 20
    signature_size = 65
    eth_address_offset = data_start
    signature_offset = eth_address_offset + eth_address_size
    message_data_offset = signature_offset + signature_size

    data = struct.pack("B", check_count)
    data += struct.pack("<H", signature_offset)
    data += struct.pack("B", check_instruction_index)
    data += struct.pack("<H", eth_address_offset)
    data += struct.pack("B", check_instruction_index)
    data += struct.pack("<H", message_data_offset)
    data += struct.pack("<H", msg_len)
    data += struct.pack("B", check_instruction_index)

    return data


class EthereumError(Exception):
    def __init__(self, code, message, data=None):
        self.code = code
        self.message = message
        self.data = data

    def getError(self):
        error = {'code': self.code, 'message': self.message}
        if self.data: error['data'] = self.data
        return error


class EthereumAddress:
    def __init__(self, data, private=None):
        if isinstance(data, str):
            data = bytes(bytearray.fromhex(data[2:]))
        self.data = data
        self.private = private

    @staticmethod
    def random():
        letters = '0123456789abcdef'
        data = bytearray.fromhex(''.join([random.choice(letters) for k in range(64)]))
        pk = eth_keys.PrivateKey(data)
        return EthereumAddress(pk.public_key.to_canonical_address(), pk)

    def __str__(self):
        return '0x'+self.data.hex()

    def __repr__(self):
        return self.__str__()

    def __bytes__(self): return self.data


def emulator(contract, sender, data):
    cmd = 'emulate --commitment=recent  --evm_loader {} {} {} {}'.format(evm_loader_id, sender, contract, data)
    print(cmd)
    return neon_cli().call(cmd)


class solana_cli:
    def call(self, arguments):
        cmd = 'solana --url {} {}'.format(solana_url, arguments)
        try:
            return subprocess.check_output(cmd, shell=True, universal_newlines=True)
        except subprocess.CalledProcessError as err:
            import sys
            logger.debug("ERR: solana error {}".format(err))
            raise

class neon_cli:
    def call(self, arguments):
        cmd = 'neon-cli --url {} {}'.format(solana_url, arguments)
        try:
            return subprocess.check_output(cmd, shell=True, universal_newlines=True)
        except subprocess.CalledProcessError as err:
            import sys
            logger.debug("ERR: neon-cli error {}".format(err))
            raise

def confirm_transaction(client, tx_sig, confirmations=1):
    """Confirm a transaction."""
    TIMEOUT = 30  # 30 seconds  pylint: disable=invalid-name
    elapsed_time = 0
    while elapsed_time < TIMEOUT:
        logger.debug('confirm_transaction for %s', tx_sig)
        resp = client.get_signature_statuses([tx_sig])
        logger.debug('confirm_transaction: %s', resp)
        if resp["result"]:
            status = resp['result']['value'][0]
            if status and (status['confirmationStatus'] == 'finalized' or \
               status['confirmationStatus'] == 'confirmed' and status['confirmations'] >= confirmations):
#            logger.debug('Confirmed transaction:', resp)
                return
        sleep_time = 1
        time.sleep(sleep_time)
        elapsed_time += sleep_time
    #if not resp["result"]:
    raise RuntimeError("could not confirm transaction: ", tx_sig)
    #return resp

def solana2ether(public_key):
    from web3 import Web3
    return bytes(Web3.keccak(bytes.fromhex(public_key))[-20:])

def ether2program(ether, program_id, base):
    if isinstance(ether, str):
        if ether.startswith('0x'): ether = ether[2:]
    else: ether = ether.hex()
    output = neon_cli().call("create-program-address {} --evm_loader {}".format(ether, program_id))
    items = output.rstrip().split(' ')
    return (items[0], int(items[1]))

def ether2seed(ether, program_id, base):
    if isinstance(ether, str):
        if ether.startswith('0x'): ether = ether[2:]
    else: ether = ether.hex()
    seed = b58encode(bytes.fromhex(ether))
    acc = accountWithSeed(base, seed, PublicKey(program_id))
    logger.debug('ether2program: {} {} => {} (seed {})'.format(ether, 255, acc, seed))
    return (acc, 255, seed)

def call_emulated(contract_id, caller_id, data):
    output = emulator(contract_id, caller_id, data)
    logger.debug("call_emulated %s %s %s return %s", contract_id, caller_id, data, output)
    result = json.loads(output)
    exit_status = result['exit_status']
    if exit_status == 'revert':
        offset = int(result['result'][8:8+64], 16)
        length = int(result['result'][8+64:8+64+64], 16)
        message = str(bytes.fromhex(result['result'][8+offset*2+64:8+offset*2+64+length*2]), 'utf8')
        raise EthereumError(code=3, message='execution reverted: '+message, data='0x'+result['result'])
    if result["exit_status"] != "succeed":
        raise Exception("evm emulator error ", result)
    return result

def extract_measurements_from_receipt(receipt):
    log_messages = receipt['result']['meta']['logMessages']
    transaction = receipt['result']['transaction']
    accounts = transaction['message']['accountKeys']
    instructions = []
    for instr in transaction['message']['instructions']:
        program = accounts[instr['programIdIndex']]
        instructions.append({
            'accs': [accounts[acc] for acc in instr['accounts']],
            'program': accounts[instr['programIdIndex']],
            'data': b58decode(instr['data']).hex()
        })

    pattern = re.compile('Program ([0-9A-Za-z]+) (.*)')
    messages = []
    for log in log_messages:
        res = pattern.match(log)
        if res:
            (program, reason) = res.groups()
            if reason == 'invoke [1]': messages.append({'program':program,'logs':[]})
        messages[-1]['logs'].append(log)

    for instr in instructions:
        if instr['program'] in ('KeccakSecp256k11111111111111111111111111111',): continue
        if messages[0]['program'] != instr['program']:
            raise Exception('Invalid program in log messages: expect %s, actual %s' % (messages[0]['program'], instr['program']))
        instr['logs'] = messages.pop(0)['logs']
        exit_result = re.match(r'Program %s (success)'%instr['program'], instr['logs'][-1])
        if not exit_result: raise Exception("Can't get exit result")
        instr['result'] = exit_result.group(1)

        if instr['program'] == evm_loader_id:
            memory_result = re.match(r'Program log: Total memory occupied: ([0-9]+)', instr['logs'][-3])
            instruction_result = re.match(r'Program %s consumed ([0-9]+) of ([0-9]+) compute units'%instr['program'], instr['logs'][-2])
            if not (memory_result and instruction_result):
                raise Exception("Can't parse measurements for evm_loader")
            instr['measurements'] = {
                    'instructions': instruction_result.group(1),
                    'memory': memory_result.group(1)
                }

    result = []
    for instr in instructions:
        if instr['program'] == evm_loader_id:
            result.append({
                    'program':instr['program'],
                    'measurements':instr['measurements'],
                    'result':instr['result'],
                    'data':instr['data']
                })
    return result

def send_transaction(client, trx, acc):
    result = client.send_transaction(trx, acc, opts=TxOpts(skip_confirmation=True, preflight_commitment=Confirmed))
    confirm_transaction(client, result["result"])
    result = client.get_confirmed_transaction(result["result"])
    return result

# Do not rename this function! This name used in CI measurements (see function `cleanup_docker` in .buildkite/steps/deploy-test.sh)
def send_measured_transaction(client, trx, acc):
    result = send_transaction(client, trx, acc)
    try:
        measurements = extract_measurements_from_receipt(result)
        for m in measurements: logger.info(json.dumps(m))
    except Exception as err:
        logger.error("Can't get measurements %s"%err)
        logger.info("Failed result: %s"%json.dumps(result, indent=3))
    return result

def sol_instr_10_continue(acc, client, initial_step_count, accounts):
    while (True):
        logger.debug("Continue")
        result = object()
<<<<<<< HEAD

        step_count = initial_step_count

        while step_count > 0:
            trx = Transaction()
            trx.add(TransactionInstruction(program_id=evm_loader_id,
                                data=bytearray.fromhex("0A") + step_count.to_bytes(8, byteorder='little'),
                                keys= accounts))

            print("Step count {}", step_count)
            try:
                result = send_measured_transaction(client, trx, acc)
            except SendTransactionError as err:
                print(err.result['message'])
                if err.result['message'].find("Program failed to complete") >= 0:
                    step_count = int(step_count * 75 / 100)
                    continue
                raise
            else:
                break

        if step_count < 1:
            raise Exception
=======
        try:
            result = send_measured_transaction(client, trx, acc)
        except Exception:
            sol_instr_12_cancel(acc, client, accounts)
            raise
>>>>>>> d6861e9a

        # print(result["result"])
        acc_meta_lst = result["result"]["transaction"]["message"]["accountKeys"]
        evm_loader_index = acc_meta_lst.index(evm_loader_id)

        innerInstruction = result['result']['meta']['innerInstructions']
        innerInstruction = next((i for i in innerInstruction if i["index"] == 0), None)
        if (innerInstruction and innerInstruction['instructions']):
            instruction = innerInstruction['instructions'][-1]
            if (instruction['programIdIndex'] == evm_loader_index):
                data = b58decode(instruction['data'])
                if (data[0] == 6):
                    return result['result']['transaction']['signatures'][0]

def sol_instr_12_cancel(acc, client, accounts):
    trx = Transaction()
    trx.add(TransactionInstruction(program_id=evm_loader_id, data=bytearray.fromhex("0C"), keys=accounts))

    logger.debug("Cancel")
    result = send_measured_transaction(client, trx, acc)


def call_signed(acc, client, ethTrx, storage, steps):
    sender_ether = bytes.fromhex(ethTrx.sender())

    trx = Transaction()

    add_keys_05 = []
    output_json = call_emulated(ethTrx.toAddress.hex(), sender_ether.hex(), ethTrx.callData.hex())
    logger.debug("emulator returns: %s", json.dumps(output_json, indent=3))
    for acc_desc in output_json["accounts"]:
        address = bytes.fromhex(acc_desc["address"][2:])
        if address == ethTrx.toAddress:
            (contract_sol, code_sol) = (acc_desc["account"], acc_desc["contract"])
        elif address == sender_ether:
            sender_sol = (acc_desc["account"])
        else:
            add_keys_05.append(AccountMeta(pubkey=acc_desc["account"], is_signer=False, is_writable=acc_desc["writable"]))
            if acc_desc["contract"]:
                add_keys_05.append(AccountMeta(pubkey=acc_desc["contract"], is_signer=False, is_writable=acc_desc["writable"]))
        if acc_desc["new"]:
            logger.debug("Create solana accounts for %s: %s %s", acc_desc["address"], acc_desc["account"], acc_desc["contract"])
            code_account = None
            if acc_desc["code_size"]:
                seed = b58encode(address)
                code_account = accountWithSeed(acc.public_key(), seed, PublicKey(evm_loader_id))
                logger.debug("     with code account %s", code_account)
                trx.add(createAccountWithSeed(acc.public_key(), acc.public_key(), seed, 10 ** 9, acc_desc["code_size"] + 4 * 1024, PublicKey(evm_loader_id)))
                add_keys_05.append(AccountMeta(pubkey=code_account, is_signer=False, is_writable=acc_desc["writable"]))
            trx.add(createEtherAccountTrx(client, address, evm_loader_id, acc, code_account)[0])

    accounts = [
            AccountMeta(pubkey=storage, is_signer=False, is_writable=True),
            AccountMeta(pubkey=contract_sol, is_signer=False, is_writable=True),
            AccountMeta(pubkey=code_sol, is_signer=False, is_writable=True),
            AccountMeta(pubkey=sender_sol, is_signer=False, is_writable=True),
            AccountMeta(pubkey=PublicKey(sysinstruct), is_signer=False, is_writable=False),
            AccountMeta(pubkey=evm_loader_id, is_signer=False, is_writable=False),
        ] + add_keys_05 + [
            AccountMeta(pubkey=PublicKey(sysvarclock), is_signer=False, is_writable=False),
    ]

    trx.add(TransactionInstruction(
        program_id=keccakprog,
        data=make_keccak_instruction_data(len(trx.instructions)+1, len(ethTrx.unsigned_msg()), data_start=9),
        keys=[
            AccountMeta(pubkey=PublicKey(sender_sol), is_signer=False, is_writable=False),
        ]))
    trx.add(TransactionInstruction(
        program_id=evm_loader_id,
        data=bytearray.fromhex("09") + (0).to_bytes(8, byteorder='little') + sender_ether + ethTrx.signature() + ethTrx.unsigned_msg(),
        keys=accounts
        ))

    logger.debug("Partial call")
    result = send_measured_transaction(client, trx, acc)

    return sol_instr_10_continue(acc, client, steps, accounts)


def createEtherAccountTrx(client, ether, evm_loader_id, signer, code_acc=None):
    if isinstance(ether, str):
        if ether.startswith('0x'): ether = ether[2:]
    else: ether = ether.hex()
    (sol, nonce) = ether2program(ether, evm_loader_id, signer.public_key())
    logger.debug('createEtherAccount: {} {} => {}'.format(ether, nonce, sol))
    seed = b58encode(bytes.fromhex(ether))
    base = signer.public_key()
    data=bytes.fromhex('02000000')+CREATE_ACCOUNT_LAYOUT.build(dict(
            lamports=10**9,
            space=0,
            ether=bytes.fromhex(ether),
            nonce=nonce))
    trx = Transaction()
    if code_acc is None:
        trx.add(TransactionInstruction(
            program_id=evm_loader_id,
            data=data,
            keys=[
                AccountMeta(pubkey=base, is_signer=True, is_writable=True),
                AccountMeta(pubkey=PublicKey(sol), is_signer=False, is_writable=True),
                AccountMeta(pubkey=system, is_signer=False, is_writable=False),
            ]))
    else:
        trx.add(TransactionInstruction(
            program_id=evm_loader_id,
            data=data,
            keys=[
                AccountMeta(pubkey=base, is_signer=True, is_writable=True),
                AccountMeta(pubkey=PublicKey(sol), is_signer=False, is_writable=True),
                AccountMeta(pubkey=PublicKey(code_acc), is_signer=False, is_writable=True),
                AccountMeta(pubkey=system, is_signer=False, is_writable=False),
            ]))
    return (trx, sol)

def createEtherAccount(client, ether, evm_loader_id, signer, space=0):
    (trx, sol) = createEtherAccountTrx(client, ether, evm_loader_id, signer, space)
    result = send_transaction(client, trx, signer)
    logger.debug('createEtherAccount result: %s', result)
    return sol

def deploy_contract(acc, client, ethTrx, storage, steps):

    sender_ether = bytes.fromhex(ethTrx.sender())
    (sender_sol, _) = ether2program(sender_ether.hex(), evm_loader_id, acc.public_key())
    logger.debug("Sender account solana: %s %s", sender_ether, sender_sol)

    #info = _getAccountData(client, sender_sol, ACCOUNT_INFO_LAYOUT.sizeof())
    #trx_count = int.from_bytes(AccountInfo.frombytes(info).trx_count, 'little')
    #logger.debug("Sender solana trx_count: %s", trx_count)

    # Create legacy contract address from (sender_eth, nonce)
    #rlp = pack(sender_ether, ethTrx.nonce or None)
    contract_eth = keccak_256(rlp.encode((sender_ether, ethTrx.nonce))).digest()[-20:]
    (contract_sol, contract_nonce) = ether2program(contract_eth.hex(), evm_loader_id, acc.public_key())
    (code_sol, code_nonce, code_seed) = ether2seed(contract_eth.hex(), evm_loader_id, acc.public_key())

    logger.debug("Legacy contract address ether: %s", contract_eth.hex())
    logger.debug("Legacy contract address solana: %s %s", contract_sol, contract_nonce)
    logger.debug("Legacy code address solana: %s %s", code_sol, code_nonce)

    # Create transaction holder account (if not exists)
    seed = bytes("1236", 'utf8')
    holder = PublicKey(
        sha256(bytes(acc.public_key()) + seed + bytes(PublicKey(evm_loader_id))).digest())
    logger.debug("Holder %s", holder)

    if client.get_balance(holder, commitment=Confirmed)['result']['value'] == 0:
        trx = Transaction()
        trx.add(createAccountWithSeed(acc.public_key(), acc.public_key(), seed, 10 ** 9, 128 * 1024,
                                      PublicKey(evm_loader_id)))
        result = send_measured_transaction(client, trx, acc)

    # Build deploy transaction
    msg = ethTrx.signature() + len(ethTrx.unsigned_msg()).to_bytes(8, byteorder="little") + ethTrx.unsigned_msg()
    # logger.debug("msg", msg.hex())

    # Write transaction to transaction holder account
    offset = 0
    receipts = []
    rest = msg
    while len(rest):
        (part, rest) = (rest[:1000], rest[1000:])
        trx = Transaction()
        logger.debug("sender_sol %s %s %s", sender_sol, holder, acc.public_key())
        trx.add(TransactionInstruction(program_id=evm_loader_id,
                                       data=write_layout(offset, part),
                                       keys=[
                                           AccountMeta(pubkey=holder, is_signer=False, is_writable=True),
                                           AccountMeta(pubkey=acc.public_key(), is_signer=True, is_writable=False),
                                       ]))
        receipts.append(client.send_transaction(trx, acc,
                opts=TxOpts(skip_confirmation=True, preflight_commitment=Confirmed))["result"])
        offset += len(part)
    logger.debug("receipts %s", receipts)
    for rcpt in receipts:
        confirm_transaction(client, rcpt)
        logger.debug("confirmed: %s", rcpt)

    # Create contract account & execute deploy transaction
    logger.debug("    # Create contract account & execute deploy transaction")
    trx = Transaction()
    sender_sol_info = client.get_account_info(sender_sol, commitment=Confirmed)
    if sender_sol_info['result']['value'] is None:
        trx.add(createEtherAccountTrx(client, sender_ether, evm_loader_id, acc)[0])

    if client.get_balance(code_sol, commitment=Confirmed)['result']['value'] == 0:
        trx.add(createAccountWithSeed(acc.public_key(), acc.public_key(), code_seed, 10**9, CODE_INFO_LAYOUT.sizeof()+len(msg)+2048, PublicKey(evm_loader_id)))
    if client.get_balance(contract_sol, commitment=Confirmed)['result']['value'] == 0:
        trx.add(createEtherAccountTrx(client, contract_eth, evm_loader_id, acc, code_sol)[0])
    if len(trx.instructions):
        result = send_measured_transaction(client, trx, acc)

    accounts = [AccountMeta(pubkey=holder, is_signer=False, is_writable=True),
                AccountMeta(pubkey=storage, is_signer=False, is_writable=True),
                AccountMeta(pubkey=contract_sol, is_signer=False, is_writable=True),
                AccountMeta(pubkey=code_sol, is_signer=False, is_writable=True),
                AccountMeta(pubkey=sender_sol, is_signer=False, is_writable=True),
                AccountMeta(pubkey=evm_loader_id, is_signer=False, is_writable=False),
                AccountMeta(pubkey=PublicKey(sysvarclock), is_signer=False, is_writable=False),
                ]
    # ExecuteTrxFromAccountDataIterative
    logger.debug("ExecuteTrxFromAccountDataIterative:")
    trx = Transaction()
    trx.add(TransactionInstruction(program_id=evm_loader_id,
                           data=bytearray.fromhex("0b") + (0).to_bytes(8, byteorder='little'),
                           keys=accounts))
    result = send_measured_transaction(client, trx, acc)

    # Continue
    logger.debug("Continue:")
    signature = sol_instr_10_continue(acc, client, steps, accounts[1:])
    return (signature, '0x'+contract_eth.hex())


def _getAccountData(client, account, expected_length, owner=None):
    info = client.get_account_info(account, commitment=Confirmed)['result']['value']
    if info is None:
        raise Exception("Can't get information about {}".format(account))

    data = base64.b64decode(info['data'][0])
    if len(data) != expected_length:
        raise Exception("Wrong data length for account data {}".format(account))
    return data

def getAccountInfo(client, eth_acc, base_account):
    (account_sol, nonce) = ether2program(bytes(eth_acc).hex(), evm_loader_id, base_account)
    info = _getAccountData(client, account_sol, ACCOUNT_INFO_LAYOUT.sizeof())
    return AccountInfo.frombytes(info)

def getLamports(client, evm_loader, eth_acc, base_account):
    (account, nonce) = ether2program(bytes(eth_acc).hex(), evm_loader, base_account)
    return int(client.get_balance(account, commitment=Confirmed)['result']['value'])


def make_instruction_data_from_tx(instruction, private_key=None):
    if isinstance(instruction, dict):
        if instruction['chainId'] == None:
            raise Exception("chainId value is needed in input dict")
        if private_key == None:
            raise Exception("Needed private key for transaction creation from fields")

        signed_tx = w3.eth.account.sign_transaction(instruction, private_key)
        # logger.debug(signed_tx.rawTransaction.hex())
        _trx = Trx.fromString(signed_tx.rawTransaction)
        # logger.debug(json.dumps(_trx.__dict__, cls=JsonEncoder, indent=3))

        raw_msg = _trx.get_msg(instruction['chainId'])
        sig = keys.Signature(vrs=[1 if _trx.v % 2 == 0 else 0, _trx.r, _trx.s])
        pub = sig.recover_public_key_from_msg_hash(_trx.hash())

        # logger.debug(pub.to_hex())

        return (pub.to_canonical_address(), sig.to_bytes(), raw_msg)
    elif isinstance(instruction, str):
        if instruction[:2] == "0x":
            instruction = instruction[2:]

        _trx = Trx.fromString(bytearray.fromhex(instruction))
        # logger.debug(json.dumps(_trx.__dict__, cls=JsonEncoder, indent=3))

        raw_msg = _trx.get_msg()
        sig = keys.Signature(vrs=[1 if _trx.v % 2 == 0 else 0, _trx.r, _trx.s])
        pub = sig.recover_public_key_from_msg_hash(_trx.hash())

        data = pub.to_canonical_address()
        data += sig.to_bytes()
        data += raw_msg

        return (pub.to_canonical_address(), sig.to_bytes(), raw_msg)
    else:
        raise Exception("function gets ")<|MERGE_RESOLUTION|>--- conflicted
+++ resolved
@@ -343,7 +343,6 @@
     while (True):
         logger.debug("Continue")
         result = object()
-<<<<<<< HEAD
 
         step_count = initial_step_count
 
@@ -359,21 +358,18 @@
             except SendTransactionError as err:
                 print(err.result['message'])
                 if err.result['message'].find("Program failed to complete") >= 0:
-                    step_count = int(step_count * 75 / 100)
+                    step_count = int(step_count * 90 / 100)
                     continue
+                sol_instr_12_cancel(acc, client, accounts)
+                raise
+            except Exception:
+                sol_instr_12_cancel(acc, client, accounts)
                 raise
             else:
                 break
 
         if step_count < 1:
             raise Exception
-=======
-        try:
-            result = send_measured_transaction(client, trx, acc)
-        except Exception:
-            sol_instr_12_cancel(acc, client, accounts)
-            raise
->>>>>>> d6861e9a
 
         # print(result["result"])
         acc_meta_lst = result["result"]["transaction"]["message"]["accountKeys"]
