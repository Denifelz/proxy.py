# -*- coding: utf-8 -*-
"""
    proxy.py
    ~~~~~~~~
    ⚡⚡⚡ Fast, Lightweight, Pluggable, TLS interception capable proxy server focused on
    Network monitoring, controls & Application development, testing, debugging.

    :copyright: (c) 2013-present by Abhinav Singh and contributors.
    :license: BSD, see LICENSE for more details.
"""
import os
import asyncio
import logging
import argparse
import selectors
import multiprocessing
from abc import ABC, abstractmethod
from typing import (
    TYPE_CHECKING, Any, Set, Dict, List, Tuple, Generic, TypeVar, Optional,
    cast,
)

from ...common.flag import flags as proxy_flags
from ...common.types import Readables, Writables, SelectableEvents
from ...common.logger import Logger
from ...common.constants import (
    DEFAULT_WAIT_FOR_TASKS_TIMEOUT, DEFAULT_SELECTOR_SELECT_TIMEOUT,
    DEFAULT_INACTIVE_CONN_CLEANUP_TIMEOUT,
)


if TYPE_CHECKING:   # pragma: no cover
    from .work import Work
    from ..event import EventQueue

T = TypeVar('T')

logger = logging.getLogger(__name__)


proxy_flags.add_argument(
    '--inactive-conn-cleanup-timeout',
    default=DEFAULT_INACTIVE_CONN_CLEANUP_TIMEOUT,
<<<<<<< HEAD
    help="Time after which inactive works must be cleaned up. "
    + "Increase this value if your backend services are slow to response "
    + "or when proxy.py is handling a high volume. When running proxy.py on Google Cloud (GCP) "
    + "you may see 'backend_connection_closed_before_data_sent_to_client', with curl clients "
    + "you may see 'Empty reply from server' error when '--inactive-conn-cleanup-timeout' "
    + "value is low for your use-case. Default {0} seconds".format(
        DEFAULT_INACTIVE_CONN_CLEANUP_TIMEOUT
=======
    help='Time after which inactive works must be cleaned up. Default {0} seconds'.format(
        DEFAULT_INACTIVE_CONN_CLEANUP_TIMEOUT,
>>>>>>> 0ce27dbd
    ),
)


class Threadless(ABC, Generic[T]):
    """Work executor base class.

    Threadless provides an event loop, which is shared across
    multiple :class:`~proxy.core.acceptor.work.Work` instances to handle
    work.

    Threadless takes input a `work_klass` and an `event_queue`.  `work_klass`
    must conform to the :class:`~proxy.core.acceptor.work.Work`
    protocol.  Work is received over the `event_queue`.

    When a work is accepted, threadless creates a new instance of `work_klass`.
    Threadless will then invoke necessary lifecycle of the
    :class:`~proxy.core.acceptor.work.Work` protocol,
    allowing `work_klass` implementation to handle the assigned work.

    Example, :class:`~proxy.core.base.tcp_server.BaseTcpServerHandler`
    implements :class:`~proxy.core.acceptor.work.Work` protocol. It
    expects a client connection as work payload and hooks into the
    threadless event loop to handle the client connection.
    """

    def __init__(
            self,
            iid: str,
            work_queue: T,
            flags: argparse.Namespace,
            event_queue: Optional['EventQueue'] = None,
    ) -> None:
        super().__init__()
        self.iid = iid
        self.work_queue = work_queue
        self.flags = flags
        self.event_queue = event_queue

        self.running = multiprocessing.Event()
        self.works: Dict[int, 'Work[Any]'] = {}
        self.selector: Optional[selectors.DefaultSelector] = None
        # If we remove single quotes for typing hint below,
        # runtime exceptions will occur for < Python 3.9.
        #
        # Ref https://github.com/abhinavsingh/proxy.py/runs/4279055360?check_suite_focus=true
        self.unfinished: Set['asyncio.Task[bool]'] = set()
        self.registered_events_by_work_ids: Dict[
            # work_id
            int,
            # fileno, mask
            SelectableEvents,
        ] = {}
        self.wait_timeout: float = DEFAULT_WAIT_FOR_TASKS_TIMEOUT
        self.cleanup_inactive_timeout: float = self.flags.inactive_conn_cleanup_timeout
        self._total: int = 0
        # When put at the top, causes circular import error
        # since integrated ssh tunnel was introduced.
        from ..connection import (  # pylint: disable=C0415
            UpstreamConnectionPool,
        )
        self._upstream_conn_pool: Optional['UpstreamConnectionPool'] = None
        self._upstream_conn_filenos: Set[int] = set()
        if self.flags.enable_conn_pool:
            self._upstream_conn_pool = UpstreamConnectionPool()

    @property
    @abstractmethod
    def loop(self) -> Optional[asyncio.AbstractEventLoop]:
        raise NotImplementedError()

    @abstractmethod
    def receive_from_work_queue(self) -> bool:
        """Work queue is ready to receive new work.

        Receive it and call ``work_on_tcp_conn``.

        Return True to tear down the loop."""
        raise NotImplementedError()

    @abstractmethod
    def work_queue_fileno(self) -> Optional[int]:
        """If work queue must be selected before calling
        ``receive_from_work_queue`` then implementation must
        return work queue fd."""
        raise NotImplementedError()

    @abstractmethod
    def work(self, *args: Any) -> None:
        raise NotImplementedError()

    def create(self, uid: str, *args: Any) -> 'Work[T]':
        return cast(
            'Work[T]', self.flags.work_klass(
                self.flags.work_klass.create(*args),
                flags=self.flags,
                event_queue=self.event_queue,
                uid=uid,
                upstream_conn_pool=self._upstream_conn_pool,
            ),
        )

    def close_work_queue(self) -> None:
        """Only called if ``work_queue_fileno`` returns an integer.
        If an fd is select-able for work queue, make sure
        to close the work queue fd now."""
        pass    # pragma: no cover

    async def _update_work_events(self, work_id: int) -> None:
        assert self.selector is not None
        worker_events = await self.works[work_id].get_events()
        # NOTE: Current assumption is that multiple works will not
        # be interested in the same fd.  Descriptors of interests
        # returned by work must be unique.
        #
        # TODO: Ideally we must diff and unregister socks not
        # returned of interest within current _select_events call
        # but exists in the registered_socks_by_work_ids registry.
        for fileno in worker_events:
            if work_id not in self.registered_events_by_work_ids:
                self.registered_events_by_work_ids[work_id] = {}
            mask = worker_events[fileno]
            if fileno in self.registered_events_by_work_ids[work_id]:
                oldmask = self.registered_events_by_work_ids[work_id][fileno]
                if mask != oldmask:
                    self.selector.modify(
                        fileno, events=mask,
                        data=work_id,
                    )
                    self.registered_events_by_work_ids[work_id][fileno] = mask
                    logger.debug(
                        'fd#{0} modified for mask#{1} by work#{2}'.format(
                            fileno, mask, work_id,
                        ),
                    )
                # else:
                #     logger.info(
                #         'fd#{0} by work#{1} not modified'.format(fileno, work_id))
            elif fileno in self._upstream_conn_filenos:
                # Descriptor offered by work, but is already registered by connection pool
                # Most likely because work has acquired a reusable connection.
                self.selector.modify(fileno, events=mask, data=work_id)
                self.registered_events_by_work_ids[work_id][fileno] = mask
                self._upstream_conn_filenos.remove(fileno)
                logger.debug(
                    'fd#{0} borrowed with mask#{1} by work#{2}'.format(
                        fileno, mask, work_id,
                    ),
                )
            # Can throw ValueError: Invalid file descriptor: -1
            #
            # A guard within Work classes may not help here due to
            # asynchronous nature.  Hence, threadless will handle
            # ValueError exceptions raised by selector.register
            # for invalid fd.
            #
            # TODO: Also remove offending work from pool to avoid spin loop.
            elif fileno != -1:
                try:
                    self.selector.register(fileno, events=mask, data=work_id)
                    self.registered_events_by_work_ids[work_id][fileno] = mask
                    logger.debug(
                        'fd#{0} registered for mask#{1} by work#{2}'.format(
                            fileno,
                            mask,
                            work_id,
                        ),
                    )
                except KeyError as exc:
                    logger.warning(
                        'KeyError when trying to register fd#{0}'.format(fileno),
                        exc_info=exc,
                    )

    async def _update_conn_pool_events(self) -> None:
        if not self._upstream_conn_pool:
            return
        assert self.selector is not None
        new_conn_pool_events = await self._upstream_conn_pool.get_events()
        old_conn_pool_filenos = self._upstream_conn_filenos.copy()
        self._upstream_conn_filenos.clear()
        new_conn_pool_filenos = set(new_conn_pool_events.keys())
        new_conn_pool_filenos.difference_update(old_conn_pool_filenos)
        for fileno in new_conn_pool_filenos:
            self.selector.register(
                fileno,
                events=new_conn_pool_events[fileno],
                data=0,
            )
            self._upstream_conn_filenos.add(fileno)
        old_conn_pool_filenos.difference_update(self._upstream_conn_filenos)
        for fileno in old_conn_pool_filenos:
            self.selector.unregister(fileno)

    async def _update_selector(self) -> None:
        assert self.selector is not None
        unfinished_work_ids = set()
        for task in self.unfinished:
            unfinished_work_ids.add(task._work_id)   # type: ignore
        for work_id in self.works:
            # We don't want to invoke work objects which haven't
            # yet finished their previous task
            if work_id in unfinished_work_ids:
                continue
            await self._update_work_events(work_id)
        await self._update_conn_pool_events()

    async def _selected_events(self) -> Tuple[
            Dict[int, Tuple[Readables, Writables]],
            bool,
    ]:
        """For each work, collects events that they are interested in.
        Calls select for events of interest.

        Returns a 2-tuple containing a dictionary and boolean.
        Dictionary keys are work IDs and values are 2-tuple
        containing ready readables & writables.

        Returned boolean value indicates whether there is
        a newly accepted work waiting to be received and
        queued for processing.  This is only applicable when
        :class:`~proxy.core.work.threadless.Threadless.work_queue_fileno`
        returns a valid fd.
        """
        assert self.selector is not None
        await self._update_selector()
        # Keys are work_id and values are 2-tuple indicating
        # readables & writables that work_id is interested in
        # and are ready for IO.
        work_by_ids: Dict[int, Tuple[Readables, Writables]] = {}
        new_work_available = False
        wqfileno = self.work_queue_fileno()
        if wqfileno is None:
            # When ``work_queue_fileno`` returns None,
            # always return True for the boolean value.
            new_work_available = True

        events = self.selector.select(
            timeout=DEFAULT_SELECTOR_SELECT_TIMEOUT,
        )

        for key, mask in events:
            if not new_work_available and wqfileno is not None and key.fileobj == wqfileno:
                assert mask & selectors.EVENT_READ
                new_work_available = True
                continue
            if key.data not in work_by_ids:
                work_by_ids[key.data] = ([], [])
            if mask & selectors.EVENT_READ:
                work_by_ids[key.data][0].append(key.fd)
            if mask & selectors.EVENT_WRITE:
                work_by_ids[key.data][1].append(key.fd)
        return (work_by_ids, new_work_available)

    async def _wait_for_tasks(self) -> Set['asyncio.Task[bool]']:
        finished, self.unfinished = await asyncio.wait(
            self.unfinished,
            timeout=self.wait_timeout,
            return_when=asyncio.FIRST_COMPLETED,
        )
        return finished     # noqa: WPS331

    def _cleanup_inactive(self) -> None:
        inactive_works: List[int] = []
        for work_id in self.works:
            if self.works[work_id].is_inactive():
                inactive_works.append(work_id)
        for work_id in inactive_works:
            self._cleanup(work_id)

    # TODO: HttpProtocolHandler.shutdown can call flush which may block
    def _cleanup(self, work_id: int) -> None:
        if work_id in self.registered_events_by_work_ids:
            assert self.selector
            for fileno in self.registered_events_by_work_ids[work_id]:
                logger.debug(
                    'fd#{0} unregistered by work#{1}'.format(
                        fileno, work_id,
                    ),
                )
                self.selector.unregister(fileno)
            self.registered_events_by_work_ids[work_id].clear()
            del self.registered_events_by_work_ids[work_id]
        self.works[work_id].shutdown()
        del self.works[work_id]
        if self.work_queue_fileno() is not None:
            os.close(work_id)

    def _create_tasks(
            self,
            work_by_ids: Dict[int, Tuple[Readables, Writables]],
    ) -> Set['asyncio.Task[bool]']:
        assert self.loop
        tasks: Set['asyncio.Task[bool]'] = set()
        for work_id in work_by_ids:
            if work_id == 0:
                assert self._upstream_conn_pool
                task = self.loop.create_task(
                    self._upstream_conn_pool.handle_events(
                        *work_by_ids[work_id],
                    ),
                )
            else:
                task = self.loop.create_task(
                    self.works[work_id].handle_events(*work_by_ids[work_id]),
                )
            task._work_id = work_id     # type: ignore[attr-defined]
            # task.set_name(work_id)
            tasks.add(task)
        return tasks

    async def _run_once(self) -> bool:
        assert self.loop is not None
        work_by_ids, new_work_available = await self._selected_events()
        # Accept new work if available
        #
        # TODO: We must use a work klass to handle
        # client_queue fd itself a.k.a. accept_client
        # will become handle_readables.
        if new_work_available:
            teardown = self.receive_from_work_queue()
            if teardown:
                return teardown
        if len(work_by_ids) == 0:
            return False
        # Invoke Threadless.handle_events
        self.unfinished.update(self._create_tasks(work_by_ids))
        # logger.debug('Executing {0} works'.format(len(self.unfinished)))
        # Cleanup finished tasks
        for task in await self._wait_for_tasks():
            # Checking for result can raise exception e.g.
            # CancelledError, InvalidStateError or an exception
            # from underlying task e.g. TimeoutError.
            teardown = False
            work_id = task._work_id     # type: ignore
            try:
                teardown = task.result()
            except Exception:
                teardown = True
            finally:
                if teardown:
                    self._cleanup(work_id)
                    # self.cleanup(int(task.get_name()))
        # logger.debug(
        #     'Done executing works, {0} pending, {1} registered'.format(
        #         len(self.unfinished), len(self.registered_events_by_work_ids),
        #     ),
        # )
        return False

    async def _run_forever(self) -> None:
        tick = 0
        try:
            while True:
                if await self._run_once():
                    break
                # Check for inactive and shutdown signal
                elapsed = tick * \
                    (DEFAULT_SELECTOR_SELECT_TIMEOUT + self.wait_timeout)
                if elapsed >= self.cleanup_inactive_timeout:
                    self._cleanup_inactive()
                    if self.running.is_set():
                        break
                    tick = 0
                tick += 1
        except KeyboardInterrupt:
            pass
        finally:
            if self.loop:
                self.loop.stop()

    def run(self) -> None:
        Logger.setup(
            self.flags.log_file, self.flags.log_level,
            self.flags.log_format,
        )
        wqfileno = self.work_queue_fileno()
        try:
            self.selector = selectors.DefaultSelector()
            if wqfileno is not None:
                self.selector.register(
                    wqfileno,
                    selectors.EVENT_READ,
                    data=wqfileno,
                )
            assert self.loop
            logger.debug('Working on {0} works'.format(len(self.works)))
            self.loop.create_task(self._run_forever())
            self.loop.run_forever()
        except KeyboardInterrupt:
            pass
        finally:
            assert self.selector is not None
            if wqfileno is not None:
                self.selector.unregister(wqfileno)
                self.close_work_queue()
            self.selector.close()
            assert self.loop is not None
            self.loop.run_until_complete(self.loop.shutdown_asyncgens())
            self.loop.close()<|MERGE_RESOLUTION|>--- conflicted
+++ resolved
@@ -41,7 +41,6 @@
 proxy_flags.add_argument(
     '--inactive-conn-cleanup-timeout',
     default=DEFAULT_INACTIVE_CONN_CLEANUP_TIMEOUT,
-<<<<<<< HEAD
     help="Time after which inactive works must be cleaned up. "
     + "Increase this value if your backend services are slow to response "
     + "or when proxy.py is handling a high volume. When running proxy.py on Google Cloud (GCP) "
@@ -49,10 +48,6 @@
     + "you may see 'Empty reply from server' error when '--inactive-conn-cleanup-timeout' "
     + "value is low for your use-case. Default {0} seconds".format(
         DEFAULT_INACTIVE_CONN_CLEANUP_TIMEOUT
-=======
-    help='Time after which inactive works must be cleaned up. Default {0} seconds'.format(
-        DEFAULT_INACTIVE_CONN_CLEANUP_TIMEOUT,
->>>>>>> 0ce27dbd
     ),
 )
 
