# -*- coding: utf-8 -*-
"""
    proxy.py
    ~~~~~~~~
    ⚡⚡⚡ Fast, Lightweight, Pluggable, TLS interception capable proxy server focused on
    Network monitoring, controls & Application development, testing, debugging.

    :copyright: (c) 2013-present by Abhinav Singh and contributors.
    :license: BSD, see LICENSE for more details.

    .. spelling::

        acceptor
"""
import queue
import logging
import asyncio
import contextlib

<<<<<<< HEAD
from typing import Optional
from typing import Any      # noqa: W0611, F401   pylint: disable=unused-import
=======
from multiprocessing import connection
from typing import Optional, Tuple, List, Dict
from typing import TYPE_CHECKING
if TYPE_CHECKING:
    from typing import Any
>>>>>>> 473fe8c7

from .threadless import Threadless

logger = logging.getLogger(__name__)


class LocalExecutor(Threadless['queue.Queue[Any]']):
    """Listens for READ_EVENT over a queue, accepts and initializes work."""

    def __init__(self, *args: Any, **kwargs: Any) -> None:
        super().__init__(*args, **kwargs)
        self._loop: Optional[asyncio.AbstractEventLoop] = None

    @property
    def loop(self) -> Optional[asyncio.AbstractEventLoop]:
        if self._loop is None:
            self._loop = asyncio.new_event_loop()
        return self._loop

    def work_queue_fileno(self) -> Optional[int]:
        return None

    def receive_from_work_queue(self) -> bool:
        with contextlib.suppress(queue.Empty):
            work = self.work_queue.get(block=False)
            if isinstance(work, bool) and work is False:
                return True
            assert isinstance(work, tuple)
            conn, addr = work
            # NOTE: Here we are assuming to receive a connection object
            # and not a fileno because we are a LocalExecutor.
            fileno = conn.fileno()
            self.work_on_tcp_conn(fileno=fileno, addr=addr, conn=conn)
        return False<|MERGE_RESOLUTION|>--- conflicted
+++ resolved
@@ -17,16 +17,9 @@
 import asyncio
 import contextlib
 
-<<<<<<< HEAD
-from typing import Optional
-from typing import Any      # noqa: W0611, F401   pylint: disable=unused-import
-=======
-from multiprocessing import connection
-from typing import Optional, Tuple, List, Dict
-from typing import TYPE_CHECKING
+from typing import Optional, TYPE_CHECKING
 if TYPE_CHECKING:
     from typing import Any
->>>>>>> 473fe8c7
 
 from .threadless import Threadless
 
