import eth_utils
import struct

from sha3 import keccak_256
from solana._layouts.system_instructions import SYSTEM_INSTRUCTIONS_LAYOUT, InstructionType
from solana.publickey import PublicKey
from solana.system_program import SYS_PROGRAM_ID
from solana.sysvar import SYSVAR_CLOCK_PUBKEY, SYSVAR_RENT_PUBKEY
from solana.transaction import AccountMeta, TransactionInstruction, Transaction
from spl.token.constants import ASSOCIATED_TOKEN_PROGRAM_ID, TOKEN_PROGRAM_ID
from spl.token.instructions import transfer2, Transfer2Params
from typing import Tuple
from logged_groups import logged_group

from .address import accountWithSeed, ether2program, getTokenAddr, EthereumAddress
from .constants import SYSVAR_INSTRUCTION_PUBKEY, INCINERATOR_PUBKEY, KECCAK_PROGRAM, COLLATERALL_POOL_MAX
from .layouts import CREATE_ACCOUNT_LAYOUT
from ..environment import EVM_LOADER_ID, ETH_TOKEN_MINT_ID , COLLATERAL_POOL_BASE, NEW_USER_AIRDROP_AMOUNT


obligatory_accounts = [
    AccountMeta(pubkey=EVM_LOADER_ID, is_signer=False, is_writable=False),
    AccountMeta(pubkey=TOKEN_PROGRAM_ID, is_signer=False, is_writable=False),
]


def create_account_with_seed_layout(base, seed, lamports, space):
    return SYSTEM_INSTRUCTIONS_LAYOUT.build(
        dict(
            instruction_type = InstructionType.CREATE_ACCOUNT_WITH_SEED,
            args=dict(
                base=bytes(base),
                seed=dict(length=len(seed), chars=seed),
                lamports=lamports,
                space=space,
                program_id=bytes(PublicKey(EVM_LOADER_ID))
            )
        )
    )


def create_account_layout(lamports, space, ether, nonce):
    return bytes.fromhex("02000000")+CREATE_ACCOUNT_LAYOUT.build(dict(
        lamports=lamports,
        space=space,
        ether=ether,
        nonce=nonce
    ))


def write_holder_layout(nonce, offset, data):
    return (bytes.fromhex('12')+
            nonce.to_bytes(8, byteorder='little')+
            offset.to_bytes(4, byteorder='little')+
            len(data).to_bytes(8, byteorder='little')+
            data)


def make_keccak_instruction_data(check_instruction_index, msg_len, data_start):
    if check_instruction_index > 255 and check_instruction_index < 0:
        raise Exception("Invalid index for instruction - {}".format(check_instruction_index))

    check_count = 1
    eth_address_size = 20
    signature_size = 65
    eth_address_offset = data_start
    signature_offset = eth_address_offset + eth_address_size
    message_data_offset = signature_offset + signature_size

    data = struct.pack("B", check_count)
    data += struct.pack("<H", signature_offset)
    data += struct.pack("B", check_instruction_index)
    data += struct.pack("<H", eth_address_offset)
    data += struct.pack("B", check_instruction_index)
    data += struct.pack("<H", message_data_offset)
    data += struct.pack("<H", msg_len)
    data += struct.pack("B", check_instruction_index)

    return data


@logged_group("neon.Proxy")
class NeonInstruction:
    def __init__(self, operator):
        self.operator_account = operator
        self.operator_neon_address = getTokenAddr(self.operator_account)

    def init_eth_trx(self, eth_trx, eth_accounts, caller_token):
        self.eth_accounts = eth_accounts
        self.caller_token = caller_token

        self.eth_trx = eth_trx

        self.msg = bytes.fromhex(self.eth_trx.sender()) + self.eth_trx.signature() + self.eth_trx.unsigned_msg()

        hash = keccak_256(self.eth_trx.unsigned_msg()).digest()
        collateral_pool_index = int().from_bytes(hash[:4], "little") % COLLATERALL_POOL_MAX
        self.collateral_pool_index_buf = collateral_pool_index.to_bytes(4, 'little')
        self.collateral_pool_address = self.create_collateral_pool_address(collateral_pool_index)

        return self

    def init_iterative(self, storage, holder, perm_accs_id):
        self.storage = storage
        self.holder = holder
        self.perm_accs_id = perm_accs_id

        return self

    @staticmethod
    def create_collateral_pool_address(collateral_pool_index):
        COLLATERAL_SEED_PREFIX = "collateral_seed_"
        seed = COLLATERAL_SEED_PREFIX + str(collateral_pool_index)
        return accountWithSeed(PublicKey(COLLATERAL_POOL_BASE), str.encode(seed))

    def create_account_with_seed_trx(self, account, seed, lamports, space):
        seed_str = str(seed, 'utf8')
<<<<<<< HEAD
        logger.debug(f"createAccountWithSeedTrx {self.operator_account} account({account} seed({seed_str})")
=======
        self.debug("createAccountWithSeedTrx base(%s) account(%s) seed(%s)", type(self.operator_account),account, seed_str)
>>>>>>> 24609192
        return TransactionInstruction(
            keys=[
                AccountMeta(pubkey=self.operator_account, is_signer=True, is_writable=True),
                AccountMeta(pubkey=account, is_signer=False, is_writable=True),
                AccountMeta(pubkey=self.operator_account, is_signer=True, is_writable=False),
            ],
            program_id=SYS_PROGRAM_ID,
            data=create_account_with_seed_layout(self.operator_account, seed_str, lamports, space)
        )

    def make_create_eth_account_trx(self, eth_address: EthereumAddress, code_acc=None) -> Tuple[Transaction, PublicKey]:
        if isinstance(eth_address, str):
            eth_address = EthereumAddress(eth_address)
        pda_account, nonce = ether2program(eth_address)
        neon_token_account = getTokenAddr(PublicKey(pda_account))
        self.debug(f'Create eth account: {eth_address}, sol account: {pda_account}, neon_token_account: {neon_token_account}, nonce: {nonce}')

        base = self.operator_account
        data = create_account_layout(0, 0, bytes(eth_address), nonce)
        trx = Transaction()
        if code_acc is None:
            trx.add(TransactionInstruction(
                program_id=EVM_LOADER_ID,
                data=data,
                keys=[
                    AccountMeta(pubkey=base, is_signer=True, is_writable=True),
                    AccountMeta(pubkey=PublicKey(pda_account), is_signer=False, is_writable=True),
                    AccountMeta(pubkey=neon_token_account, is_signer=False, is_writable=True),
                    AccountMeta(pubkey=SYS_PROGRAM_ID, is_signer=False, is_writable=False),
                    AccountMeta(pubkey=ETH_TOKEN_MINT_ID, is_signer=False, is_writable=False),
                    AccountMeta(pubkey=TOKEN_PROGRAM_ID, is_signer=False, is_writable=False),
                    AccountMeta(pubkey=ASSOCIATED_TOKEN_PROGRAM_ID, is_signer=False, is_writable=False),
                    AccountMeta(pubkey=SYSVAR_RENT_PUBKEY, is_signer=False, is_writable=False),
                ]))
        else:
            trx.add(TransactionInstruction(
                program_id=EVM_LOADER_ID,
                data=data,
                keys=[
                    AccountMeta(pubkey=base, is_signer=True, is_writable=True),
                    AccountMeta(pubkey=PublicKey(pda_account), is_signer=False, is_writable=True),
                    AccountMeta(pubkey=neon_token_account, is_signer=False, is_writable=True),
                    AccountMeta(pubkey=PublicKey(code_acc), is_signer=False, is_writable=True),
                    AccountMeta(pubkey=SYS_PROGRAM_ID, is_signer=False, is_writable=False),
                    AccountMeta(pubkey=ETH_TOKEN_MINT_ID, is_signer=False, is_writable=False),
                    AccountMeta(pubkey=TOKEN_PROGRAM_ID, is_signer=False, is_writable=False),
                    AccountMeta(pubkey=ASSOCIATED_TOKEN_PROGRAM_ID, is_signer=False, is_writable=False),
                    AccountMeta(pubkey=SYSVAR_RENT_PUBKEY, is_signer=False, is_writable=False),
                ]))
        return trx, neon_token_account

    def createERC20TokenAccountTrx(self, token_info) -> Transaction:
        trx = Transaction()
        trx.add(TransactionInstruction(
            program_id=EVM_LOADER_ID,
            data=bytes.fromhex('0F'),
            keys=[
                AccountMeta(pubkey=self.operator_account, is_signer=True, is_writable=True),
                AccountMeta(pubkey=PublicKey(token_info["key"]), is_signer=False, is_writable=True),
                AccountMeta(pubkey=PublicKey(token_info["owner"]), is_signer=False, is_writable=True),
                AccountMeta(pubkey=PublicKey(token_info["contract"]), is_signer=False, is_writable=True),
                AccountMeta(pubkey=PublicKey(token_info["mint"]), is_signer=False, is_writable=True),
                AccountMeta(pubkey=SYS_PROGRAM_ID, is_signer=False, is_writable=False),
                AccountMeta(pubkey=TOKEN_PROGRAM_ID, is_signer=False, is_writable=False),
                AccountMeta(pubkey=SYSVAR_RENT_PUBKEY, is_signer=False, is_writable=False),
            ]
        ))

        return trx

    def make_transfer_instruction(self, associated_token_account: PublicKey) -> TransactionInstruction:
        transfer_instruction = transfer2(Transfer2Params(
            source=self.operator_neon_address,
            owner=self.operator_account,
            dest=associated_token_account,
            amount=NEW_USER_AIRDROP_AMOUNT * eth_utils.denoms.gwei,
            decimals=9,
            mint=ETH_TOKEN_MINT_ID,
            program_id=TOKEN_PROGRAM_ID
        ))
        self.debug(f"Token transfer from token: {self.operator_neon_address}, owned by: {self.operator_account}, to token: "
                    f"{associated_token_account}, owned by: {associated_token_account} , value: {NEW_USER_AIRDROP_AMOUNT}")
        return transfer_instruction

    def make_trx_with_create_and_airdrop(self, eth_account, code_acc=None) -> Transaction:
        trx = Transaction()
        create_trx, associated_token_account = self.make_create_eth_account_trx(eth_account, code_acc)
        trx.add(create_trx)
        if NEW_USER_AIRDROP_AMOUNT <= 0:
            return trx
        transfer_instruction = self.make_transfer_instruction(associated_token_account)
        trx.add(transfer_instruction)

        return trx

<<<<<<< HEAD

    def make_resize_instruction(self, account, code_account_old, code_account_new, seed) -> TransactionInstruction:
=======
    def make_resize_instruction(self, acc_desc, code_account_new, seed) -> TransactionInstruction:
>>>>>>> 24609192
        return TransactionInstruction(
            program_id = EVM_LOADER_ID,
            data = bytearray.fromhex("11") + bytes(seed), # 17- ResizeStorageAccount
            keys = [
                AccountMeta(pubkey=PublicKey(account), is_signer=False, is_writable=True),
                (
                    AccountMeta(pubkey=code_account_old, is_signer=False, is_writable=True)
                    if code_account_old else
                    AccountMeta(pubkey=PublicKey("11111111111111111111111111111111"), is_signer=False, is_writable=False)
                ),
                AccountMeta(pubkey=code_account_new, is_signer=False, is_writable=True),
                AccountMeta(pubkey=self.operator_account, is_signer=True, is_writable=False)
            ],
        )

    def make_write_transaction(self, offset: int, data: bytes) -> Transaction:
        return Transaction().add(TransactionInstruction(
            program_id=EVM_LOADER_ID,
            data=write_holder_layout(self.perm_accs_id, offset, data),
            keys=[
                AccountMeta(pubkey=self.holder, is_signer=False, is_writable=True),
                AccountMeta(pubkey=self.operator_account, is_signer=True, is_writable=False),
            ]
        ))

    def make_keccak_instruction(self, check_instruction_index, msg_len, data_start) -> TransactionInstruction:
        return TransactionInstruction(
            program_id=KECCAK_PROGRAM,
            data=make_keccak_instruction_data(check_instruction_index, msg_len, data_start),
            keys=[
                AccountMeta(pubkey=KECCAK_PROGRAM, is_signer=False, is_writable=False),
            ]
        )

    def make_05_call_instruction(self) -> TransactionInstruction:
        return TransactionInstruction(
            program_id = EVM_LOADER_ID,
            data = bytearray.fromhex("05") + self.collateral_pool_index_buf + self.msg,
            keys = [
                AccountMeta(pubkey=SYSVAR_INSTRUCTION_PUBKEY, is_signer=False, is_writable=False),
                AccountMeta(pubkey=self.operator_account, is_signer=True, is_writable=True),
                AccountMeta(pubkey=self.collateral_pool_address, is_signer=False, is_writable=True),
                AccountMeta(pubkey=self.operator_neon_address, is_signer=False, is_writable=True),
                AccountMeta(pubkey=self.caller_token, is_signer=False, is_writable=True),
                AccountMeta(pubkey=SYS_PROGRAM_ID, is_signer=False, is_writable=False),

            ] + self.eth_accounts + obligatory_accounts
        )

    def make_noniterative_call_transaction(self, length_before: int = 0) -> Transaction:
        trx = Transaction()
        trx.add(self.make_keccak_instruction(length_before + 1, len(self.eth_trx.unsigned_msg()), 5))
        trx.add(self.make_05_call_instruction())
        return trx

    def make_cancel_transaction(self) -> Transaction:
        return Transaction().add(TransactionInstruction(
            program_id = EVM_LOADER_ID,
            data = bytearray.fromhex("15") + self.eth_trx.nonce.to_bytes(8, 'little'),
            keys = [
                AccountMeta(pubkey=self.storage, is_signer=False, is_writable=True),
                AccountMeta(pubkey=self.operator_account, is_signer=True, is_writable=True),
                AccountMeta(pubkey=self.operator_neon_address, is_signer=False, is_writable=True),
                AccountMeta(pubkey=self.caller_token, is_signer=False, is_writable=True),
                AccountMeta(pubkey=INCINERATOR_PUBKEY, is_signer=False, is_writable=True),
                AccountMeta(pubkey=SYS_PROGRAM_ID, is_signer=False, is_writable=False),

            ] + self.eth_accounts + [

                AccountMeta(pubkey=SYSVAR_INSTRUCTION_PUBKEY, is_signer=False, is_writable=False),
            ] + obligatory_accounts
        ))

<<<<<<< HEAD

    def make_partial_call_or_continue_instruction(self, steps=0) -> TransactionInstruction:
=======
    def make_partial_call_or_continue_instruction(self, steps: int = 0) -> TransactionInstruction:
>>>>>>> 24609192
        data = bytearray.fromhex("0D") + self.collateral_pool_index_buf + steps.to_bytes(8, byteorder="little") + self.msg
        return TransactionInstruction(
            program_id = EVM_LOADER_ID,
            data = data,
            keys = [
                AccountMeta(pubkey=self.storage, is_signer=False, is_writable=True),

                AccountMeta(pubkey=SYSVAR_INSTRUCTION_PUBKEY, is_signer=False, is_writable=False),
                AccountMeta(pubkey=self.operator_account, is_signer=True, is_writable=True),
                AccountMeta(pubkey=self.collateral_pool_address, is_signer=False, is_writable=True),
                AccountMeta(pubkey=self.operator_neon_address, is_signer=False, is_writable=True),
                AccountMeta(pubkey=self.caller_token, is_signer=False, is_writable=True),
                AccountMeta(pubkey=SYS_PROGRAM_ID, is_signer=False, is_writable=False),

            ] + self.eth_accounts + [

                AccountMeta(pubkey=SYSVAR_INSTRUCTION_PUBKEY, is_signer=False, is_writable=False),
            ] + obligatory_accounts
        )

<<<<<<< HEAD

    def make_partial_call_or_continue_transaction(self, steps=0, length_before=0) -> Transaction:
=======
    def make_partial_call_or_continue_transaction(self, steps: int = 0, length_before: int = 0) -> Transaction:
>>>>>>> 24609192
        trx = Transaction()
        trx.add(self.make_keccak_instruction(length_before + 1, len(self.eth_trx.unsigned_msg()), 13))
        trx.add(self.make_partial_call_or_continue_instruction(steps))
        return trx

<<<<<<< HEAD

    def make_partial_call_or_continue_from_account_data(self, steps, index=0) -> Transaction:
=======
    def make_partial_call_or_continue_from_account_data(self, steps, index=None) -> Transaction:
>>>>>>> 24609192
        data = bytearray.fromhex("0E") + self.collateral_pool_index_buf + steps.to_bytes(8, byteorder='little')
        if index:
            data = data + index.to_bytes(8, byteorder="little")
        return Transaction().add(TransactionInstruction(
            program_id = EVM_LOADER_ID,
            data = data,
            keys = [
                AccountMeta(pubkey=self.holder, is_signer=False, is_writable=True),
                AccountMeta(pubkey=self.storage, is_signer=False, is_writable=True),

                AccountMeta(pubkey=self.operator_account, is_signer=True, is_writable=True),
                AccountMeta(pubkey=self.collateral_pool_address, is_signer=False, is_writable=True),
                AccountMeta(pubkey=self.operator_neon_address, is_signer=False, is_writable=True),
                AccountMeta(pubkey=self.caller_token, is_signer=False, is_writable=True),
                AccountMeta(pubkey=SYS_PROGRAM_ID, is_signer=False, is_writable=False),

            ] + self.eth_accounts + [

                AccountMeta(pubkey=SYSVAR_INSTRUCTION_PUBKEY, is_signer=False, is_writable=False),
            ] + obligatory_accounts
        ))<|MERGE_RESOLUTION|>--- conflicted
+++ resolved
@@ -115,11 +115,7 @@
 
     def create_account_with_seed_trx(self, account, seed, lamports, space):
         seed_str = str(seed, 'utf8')
-<<<<<<< HEAD
-        logger.debug(f"createAccountWithSeedTrx {self.operator_account} account({account} seed({seed_str})")
-=======
-        self.debug("createAccountWithSeedTrx base(%s) account(%s) seed(%s)", type(self.operator_account),account, seed_str)
->>>>>>> 24609192
+        self.debug(f"createAccountWithSeedTrx {self.operator_account} account({account} seed({seed_str})")
         return TransactionInstruction(
             keys=[
                 AccountMeta(pubkey=self.operator_account, is_signer=True, is_writable=True),
@@ -215,12 +211,7 @@
 
         return trx
 
-<<<<<<< HEAD
-
     def make_resize_instruction(self, account, code_account_old, code_account_new, seed) -> TransactionInstruction:
-=======
-    def make_resize_instruction(self, acc_desc, code_account_new, seed) -> TransactionInstruction:
->>>>>>> 24609192
         return TransactionInstruction(
             program_id = EVM_LOADER_ID,
             data = bytearray.fromhex("11") + bytes(seed), # 17- ResizeStorageAccount
@@ -294,12 +285,7 @@
             ] + obligatory_accounts
         ))
 
-<<<<<<< HEAD
-
     def make_partial_call_or_continue_instruction(self, steps=0) -> TransactionInstruction:
-=======
-    def make_partial_call_or_continue_instruction(self, steps: int = 0) -> TransactionInstruction:
->>>>>>> 24609192
         data = bytearray.fromhex("0D") + self.collateral_pool_index_buf + steps.to_bytes(8, byteorder="little") + self.msg
         return TransactionInstruction(
             program_id = EVM_LOADER_ID,
@@ -320,23 +306,13 @@
             ] + obligatory_accounts
         )
 
-<<<<<<< HEAD
-
     def make_partial_call_or_continue_transaction(self, steps=0, length_before=0) -> Transaction:
-=======
-    def make_partial_call_or_continue_transaction(self, steps: int = 0, length_before: int = 0) -> Transaction:
->>>>>>> 24609192
         trx = Transaction()
         trx.add(self.make_keccak_instruction(length_before + 1, len(self.eth_trx.unsigned_msg()), 13))
         trx.add(self.make_partial_call_or_continue_instruction(steps))
         return trx
 
-<<<<<<< HEAD
-
     def make_partial_call_or_continue_from_account_data(self, steps, index=0) -> Transaction:
-=======
-    def make_partial_call_or_continue_from_account_data(self, steps, index=None) -> Transaction:
->>>>>>> 24609192
         data = bytearray.fromhex("0E") + self.collateral_pool_index_buf + steps.to_bytes(8, byteorder='little')
         if index:
             data = data + index.to_bytes(8, byteorder="little")
