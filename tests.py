import unittest
from proxy import *
from proxy import bytes_, text_


class TestChunkParser1(unittest.TestCase):

    def setUp(self):
        self.parser = ChunkParser()

    def test_chunk_parse1(self):
        self.parser.parse(b''.join([
            b'4\r\n',
            b'Wiki\r\n',
            b'5\r\n',
            b'pedia\r\n',
            b'E\r\n',
            b' in\r\n\r\nchunks.\r\n',
            b'0\r\n',
            b'\r\n'
        ]))
        self.assertEqual(self.parser.chunk, b'')
        self.assertEqual(self.parser.size, None)
        self.assertEqual(self.parser.body, b'Wikipedia in\r\n\r\nchunks.')
        self.assertEqual(self.parser.state, CHUNK_PARSER_STATE_COMPLETE)

<<<<<<< HEAD
class TestChunkParser2(unittest.TestCase):

    def setUp(self):
        self.parser = ChunkParser()

    def test_chunk_parse2(self):
        self.parser.parse(b''.join([
            b'4\r\n',
            b'Wiki\r',
            b'\n5\r\n',
            b'pedia\r\n',
            b'E\r\n',
            b' in\r\n\r\nchunks.\r\n',
            b'0\r\n',
            b'\r\n'
        ]))
        self.assertEqual(self.parser.chunk, b'')
        self.assertEqual(self.parser.size, None)
        self.assertEqual(self.parser.body, b'Wikipedia in\r\n\r\nchunks.')
        self.assertEqual(self.parser.state, CHUNK_PARSER_STATE_COMPLETE)
=======
>>>>>>> 5c1fac2f

class TestHttpParser(unittest.TestCase):

    def setUp(self):
        self.parser = HttpParser()

    def test_get_full_parse(self):
        raw = text_(CRLF, encoding='utf-8').join([
            'GET %s HTTP/1.1',
            'Host: %s',
            text_(CRLF, encoding='utf-8')
        ])
        self.parser.parse(bytes_(raw % ('https://example.com/path/dir/?a=b&c=d#p=q', 'example.com')))
        self.assertEqual(self.parser.build_url(), b'/path/dir/?a=b&c=d#p=q')
        self.assertEqual(self.parser.method, b'GET')
        self.assertEqual(self.parser.url.hostname, b'example.com')
        self.assertEqual(self.parser.url.port, None)
        self.assertEqual(self.parser.version, b'HTTP/1.1')
        self.assertEqual(self.parser.state, HTTP_PARSER_STATE_COMPLETE)
        self.assertDictContainsSubset({b'host': (b'Host', b'example.com')}, self.parser.headers)
        self.assertEqual(bytes_(raw % ('/path/dir/?a=b&c=d#p=q', 'example.com')),
                         self.parser.build(del_headers=[b'host'], add_headers=[(b'Host', b'example.com')]))

    def test_build_url_none(self):
        self.assertEqual(self.parser.build_url(), b'/None')

    def test_line_rcvd_to_rcving_headers_state_change(self):
        self.parser.parse(b'GET http://localhost HTTP/1.1')
        self.assertEqual(self.parser.state, HTTP_PARSER_STATE_INITIALIZED)
        self.parser.parse(CRLF)
        self.assertEqual(self.parser.state, HTTP_PARSER_STATE_LINE_RCVD)
        self.parser.parse(CRLF)
        self.assertEqual(self.parser.state, HTTP_PARSER_STATE_RCVING_HEADERS)

    def test_get_partial_parse1(self):
        self.parser.parse(CRLF.join([
            b'GET http://localhost:8080 HTTP/1.1'
        ]))
        self.assertEqual(self.parser.method, None)
        self.assertEqual(self.parser.url, None)
        self.assertEqual(self.parser.version, None)
        self.assertEqual(self.parser.state, HTTP_PARSER_STATE_INITIALIZED)

        self.parser.parse(CRLF)
        self.assertEqual(self.parser.method, b'GET')
        self.assertEqual(self.parser.url.hostname, b'localhost')
        self.assertEqual(self.parser.url.port, 8080)
        self.assertEqual(self.parser.version, b'HTTP/1.1')
        self.assertEqual(self.parser.state, HTTP_PARSER_STATE_LINE_RCVD)

        self.parser.parse(b'Host: localhost:8080')
        self.assertDictEqual(self.parser.headers, dict())
        self.assertEqual(self.parser.buffer, b'Host: localhost:8080')
        self.assertEqual(self.parser.state, HTTP_PARSER_STATE_LINE_RCVD)

        self.parser.parse(CRLF * 2)
        self.assertDictContainsSubset({b'host': (b'Host', b'localhost:8080')}, self.parser.headers)
        self.assertEqual(self.parser.state, HTTP_PARSER_STATE_COMPLETE)

    def test_get_partial_parse2(self):
        self.parser.parse(CRLF.join([
            b'GET http://localhost:8080 HTTP/1.1',
            b'Host: '
        ]))
        self.assertEqual(self.parser.method, b'GET')
        self.assertEqual(self.parser.url.hostname, b'localhost')
        self.assertEqual(self.parser.url.port, 8080)
        self.assertEqual(self.parser.version, b'HTTP/1.1')
        self.assertEqual(self.parser.buffer, b'Host: ')
        self.assertEqual(self.parser.state, HTTP_PARSER_STATE_LINE_RCVD)

        self.parser.parse(b'localhost:8080' + CRLF)
        self.assertDictContainsSubset({b'host': (b'Host', b'localhost:8080')}, self.parser.headers)
        self.assertEqual(self.parser.buffer, b'')
        self.assertEqual(self.parser.state, HTTP_PARSER_STATE_RCVING_HEADERS)

        self.parser.parse(b'Content-Type: text/plain' + CRLF)
        self.assertEqual(self.parser.buffer, b'')
        self.assertDictContainsSubset({b'content-type': (b'Content-Type', b'text/plain')}, self.parser.headers)
        self.assertEqual(self.parser.state, HTTP_PARSER_STATE_RCVING_HEADERS)

        self.parser.parse(CRLF)
        self.assertEqual(self.parser.state, HTTP_PARSER_STATE_COMPLETE)

    def test_post_full_parse(self):
        raw = text_(CRLF).join([
            'POST %s HTTP/1.1',
            'Host: localhost',
            'Content-Length: 7',
            'Content-Type: application/x-www-form-urlencoded' + text_(CRLF, encoding='utf-8'),
            'a=b&c=d'
        ])
        self.parser.parse(bytes_(raw % 'http://localhost'))
        self.assertEqual(self.parser.method, b'POST')
        self.assertEqual(self.parser.url.hostname, b'localhost')
        self.assertEqual(self.parser.url.port, None)
        self.assertEqual(self.parser.version, b'HTTP/1.1')
        self.assertDictContainsSubset({b'content-type': (b'Content-Type', b'application/x-www-form-urlencoded')},
                                      self.parser.headers)
        self.assertDictContainsSubset({b'content-length': (b'Content-Length', b'7')}, self.parser.headers)
        self.assertEqual(self.parser.body, b'a=b&c=d')
        self.assertEqual(self.parser.buffer, b'')
        self.assertEqual(self.parser.state, HTTP_PARSER_STATE_COMPLETE)
        self.assertEqual(len(self.parser.build()), len(raw % '/'))

    def test_post_partial_parse(self):
        self.parser.parse(CRLF.join([
            b'POST http://localhost HTTP/1.1',
            b'Host: localhost',
            b'Content-Length: 7',
            b'Content-Type: application/x-www-form-urlencoded'
        ]))
        self.assertEqual(self.parser.method, b'POST')
        self.assertEqual(self.parser.url.hostname, b'localhost')
        self.assertEqual(self.parser.url.port, None)
        self.assertEqual(self.parser.version, b'HTTP/1.1')
        self.assertEqual(self.parser.state, HTTP_PARSER_STATE_RCVING_HEADERS)

        self.parser.parse(CRLF)
        self.assertEqual(self.parser.state, HTTP_PARSER_STATE_RCVING_HEADERS)

        self.parser.parse(CRLF)
        self.assertEqual(self.parser.state, HTTP_PARSER_STATE_HEADERS_COMPLETE)

        self.parser.parse(b'a=b')
        self.assertEqual(self.parser.state, HTTP_PARSER_STATE_RCVING_BODY)
        self.assertEqual(self.parser.body, b'a=b')
        self.assertEqual(self.parser.buffer, b'')

        self.parser.parse(b'&c=d')
        self.assertEqual(self.parser.state, HTTP_PARSER_STATE_COMPLETE)
        self.assertEqual(self.parser.body, b'a=b&c=d')
        self.assertEqual(self.parser.buffer, b'')

    def test_response_parse(self):
        self.parser.type = HTTP_RESPONSE_PARSER
        self.parser.parse(b''.join([
            b'HTTP/1.1 301 Moved Permanently\r\n',
            b'Location: http://www.google.com/\r\n',
            b'Content-Type: text/html; charset=UTF-8\r\n',
            b'Date: Wed, 22 May 2013 14:07:29 GMT\r\n',
            b'Expires: Fri, 21 Jun 2013 14:07:29 GMT\r\n',
            b'Cache-Control: public, max-age=2592000\r\n',
            b'Server: gws\r\n',
            b'Content-Length: 219\r\n',
            b'X-XSS-Protection: 1; mode=block\r\n',
            b'X-Frame-Options: SAMEORIGIN\r\n\r\n',
            b'<HTML><HEAD><meta http-equiv="content-type" content="text/html;charset=utf-8">\n' +
            b'<TITLE>301 Moved</TITLE></HEAD>',
            b'<BODY>\n<H1>301 Moved</H1>\nThe document has moved\n' +
            '<A HREF="http://www.google.com/">here</A>.\r\n</BODY></HTML>\r\n'
        ]))
        self.assertEqual(self.parser.code, b'301')
        self.assertEqual(self.parser.reason, b'Moved Permanently')
        self.assertEqual(self.parser.version, b'HTTP/1.1')
        self.assertEqual(self.parser.body,
                         b'<HTML><HEAD><meta http-equiv="content-type" content="text/html;charset=utf-8">\n' +
                         '<TITLE>301 Moved</TITLE></HEAD><BODY>\n<H1>301 Moved</H1>\nThe document has moved\n' +
                         '<A HREF="http://www.google.com/">here</A>.\r\n</BODY></HTML>\r\n')
        self.assertDictContainsSubset({b'content-length': (b'Content-Length', b'219')}, self.parser.headers)
        self.assertEqual(self.parser.state, HTTP_PARSER_STATE_COMPLETE)

    def test_response_partial_parse(self):
        self.parser.type = HTTP_RESPONSE_PARSER
        self.parser.parse(b''.join([
            b'HTTP/1.1 301 Moved Permanently\r\n',
            b'Location: http://www.google.com/\r\n',
            b'Content-Type: text/html; charset=UTF-8\r\n',
            b'Date: Wed, 22 May 2013 14:07:29 GMT\r\n',
            b'Expires: Fri, 21 Jun 2013 14:07:29 GMT\r\n',
            b'Cache-Control: public, max-age=2592000\r\n',
            b'Server: gws\r\n',
            b'Content-Length: 219\r\n',
            b'X-XSS-Protection: 1; mode=block\r\n',
            b'X-Frame-Options: SAMEORIGIN\r\n'
        ]))
        self.assertDictContainsSubset({b'x-frame-options': (b'X-Frame-Options', b'SAMEORIGIN')}, self.parser.headers)
        self.assertEqual(self.parser.state, HTTP_PARSER_STATE_RCVING_HEADERS)
        self.parser.parse(b'\r\n')
        self.assertEqual(self.parser.state, HTTP_PARSER_STATE_HEADERS_COMPLETE)
        self.parser.parse(
            b'<HTML><HEAD><meta http-equiv="content-type" content="text/html;charset=utf-8">\n' +
            '<TITLE>301 Moved</TITLE></HEAD>')
        self.assertEqual(self.parser.state, HTTP_PARSER_STATE_RCVING_BODY)
        self.parser.parse(
            b'<BODY>\n<H1>301 Moved</H1>\nThe document has moved\n' +
            '<A HREF="http://www.google.com/">here</A>.\r\n</BODY></HTML>\r\n')
        self.assertEqual(self.parser.state, HTTP_PARSER_STATE_COMPLETE)

    def test_chunked_response_parse(self):
        self.parser.type = HTTP_RESPONSE_PARSER
        self.parser.parse(b''.join([
            b'HTTP/1.1 200 OK\r\n',
            b'Content-Type: application/json\r\n',
            b'Date: Wed, 22 May 2013 15:08:15 GMT\r\n',
            b'Server: gunicorn/0.16.1\r\n',
            b'transfer-encoding: chunked\r\n',
            b'Connection: keep-alive\r\n\r\n',
            b'4\r\n',
            b'Wiki\r\n',
            b'5\r\n',
            b'pedia\r\n',
            b'E\r\n',
            b' in\r\n\r\nchunks.\r\n',
            b'0\r\n',
            b'\r\n'
        ]))
        self.assertEqual(self.parser.body, b'Wikipedia in\r\n\r\nchunks.')
        self.assertEqual(self.parser.state, HTTP_PARSER_STATE_COMPLETE)


class MockConnection(object):

    def __init__(self, b=b''):
        self.buffer = b

    def recv(self, b=8192):
        data = self.buffer[:b]
        self.buffer = self.buffer[b:]
        return data

    def send(self, data):
        return len(data)

    def queue(self, data):
        self.buffer += data


class TestProxy(unittest.TestCase):

    def setUp(self):
        self._conn = MockConnection()
        self._addr = ('127.0.0.1', 54382)
        self.proxy = Proxy(Client(self._conn, self._addr))

    def test_http_get(self):
        self.proxy.client.conn.queue(b'GET http://httpbin.org/get HTTP/1.1' + CRLF)
        self.proxy._process_request(self.proxy.client.recv())
        self.assertNotEqual(self.proxy.request.state, HTTP_PARSER_STATE_COMPLETE)

        self.proxy.client.conn.queue(CRLF.join([
            b'User-Agent: curl/7.27.0',
            b'Host: httpbin.org',
            b'Accept: */*',
            b'Proxy-Connection: Keep-Alive',
            CRLF
        ]))

        self.proxy._process_request(self.proxy.client.recv())
        self.assertEqual(self.proxy.request.state, HTTP_PARSER_STATE_COMPLETE)
        self.assertEqual(self.proxy.server.addr, (b'httpbin.org', 80))

        self.proxy.server.flush()
        self.assertEqual(self.proxy.server.buffer_size(), 0)

        data = self.proxy.server.recv()
        while data:
            self.proxy._process_response(data)
            if self.proxy.response.state == HTTP_PARSER_STATE_COMPLETE:
                break
            data = self.proxy.server.recv()

        self.assertEqual(self.proxy.response.state, HTTP_PARSER_STATE_COMPLETE)
        self.assertEqual(int(self.proxy.response.code), 200)

    def test_https_get(self):
        self.proxy.client.conn.queue(CRLF.join([
            b'CONNECT httpbin.org:80 HTTP/1.1',
            b'Host: httpbin.org:80',
            b'User-Agent: curl/7.27.0',
            b'Proxy-Connection: Keep-Alive',
            CRLF
        ]))
        self.proxy._process_request(self.proxy.client.recv())
        self.assertFalse(self.proxy.server is None)
        self.assertEqual(self.proxy.client.buffer, self.proxy.connection_established_pkt)

        parser = HttpParser(HTTP_RESPONSE_PARSER)
        parser.parse(self.proxy.client.buffer)
        self.assertEqual(parser.state, HTTP_PARSER_STATE_HEADERS_COMPLETE)
        self.assertEqual(int(parser.code), 200)

        self.proxy.client.flush()
        self.assertEqual(self.proxy.client.buffer_size(), 0)

        self.proxy.client.conn.queue(CRLF.join([
            b'GET /user-agent HTTP/1.1',
            b'Host: httpbin.org',
            b'User-Agent: curl/7.27.0',
            CRLF
        ]))
        self.proxy._process_request(self.proxy.client.recv())
        self.proxy.server.flush()
        self.assertEqual(self.proxy.server.buffer_size(), 0)

        parser = HttpParser(HTTP_RESPONSE_PARSER)
        data = self.proxy.server.recv()
        while data:
            parser.parse(data)
            if parser.state == HTTP_PARSER_STATE_COMPLETE:
                break
            data = self.proxy.server.recv()

        self.assertEqual(parser.state, HTTP_PARSER_STATE_COMPLETE)
        self.assertEqual(int(parser.code), 200)

    def test_proxy_connection_failed(self):
        with self.assertRaises(ProxyConnectionFailed):
            self.proxy._process_request(CRLF.join([
                b'GET http://unknown.domain HTTP/1.1',
                b'Host: unknown.domain',
                CRLF
            ]))


if __name__ == '__main__':
    unittest.main()<|MERGE_RESOLUTION|>--- conflicted
+++ resolved
@@ -24,7 +24,6 @@
         self.assertEqual(self.parser.body, b'Wikipedia in\r\n\r\nchunks.')
         self.assertEqual(self.parser.state, CHUNK_PARSER_STATE_COMPLETE)
 
-<<<<<<< HEAD
 class TestChunkParser2(unittest.TestCase):
 
     def setUp(self):
@@ -45,8 +44,6 @@
         self.assertEqual(self.parser.size, None)
         self.assertEqual(self.parser.body, b'Wikipedia in\r\n\r\nchunks.')
         self.assertEqual(self.parser.state, CHUNK_PARSER_STATE_COMPLETE)
-=======
->>>>>>> 5c1fac2f
 
 class TestHttpParser(unittest.TestCase):
 
