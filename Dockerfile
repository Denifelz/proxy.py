--- conflicted
+++ resolved
@@ -1,33 +1,3 @@
-<<<<<<< HEAD
-FROM python:3.8-alpine as base
-FROM base as builder
-
-COPY requirements.txt /app/
-COPY setup.py /app/
-COPY README.md /app/
-COPY proxy/ /app/proxy/
-WORKDIR /app
-RUN pip install --upgrade pip && \
-    pip install --prefix=/deps .
-
-FROM base
-
-LABEL com.abhinavsingh.name="abhinavsingh/proxy.py" \
-      com.abhinavsingh.description="⚡⚡⚡ Fast, Lightweight, Pluggable, TLS interception capable proxy server focused on \
-        Network monitoring, controls & Application development, testing, debugging." \
-      com.abhinavsingh.url="https://github.com/abhinavsingh/proxy.py" \
-      com.abhinavsingh.vcs-url="https://github.com/abhinavsingh/proxy.py" \
-      com.abhinavsingh.docker.cmd="docker run -it --rm -p 8899:8899 abhinavsingh/proxy.py"
-
-COPY --from=builder /deps /usr/local
-
-# Install openssl to enable TLS interception within container
-RUN apk update && apk add openssl
-
-EXPOSE 8899/tcp
-ENTRYPOINT [ "proxy" ]
-CMD [ "--hostname=0.0.0.0" ]
-=======
 ARG SOLANA_REVISION=v1.6.9-resources
 ARG EVM_LOADER_REVISION=latest
 
@@ -72,5 +42,4 @@
 ENV SOLANA_URL="https://api.testnet.solana.com"
 
 EXPOSE 9090/tcp
-ENTRYPOINT [ "./proxy/run-proxy.sh" ]
->>>>>>> 3f8c2f52
+ENTRYPOINT [ "./proxy/run-proxy.sh" ]