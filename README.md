[![Proxy.Py](https://raw.githubusercontent.com/abhinavsingh/proxy.py/develop/ProxyPy.png)](https://github.com/abhinavsingh/proxy.py)

[//]: # (DO-NOT-REMOVE-docs-badges-START)

[![PyPi Monthly](https://img.shields.io/pypi/dm/proxy.py?style=for-the-badge&color=darkgreen)](https://pypi.org/project/proxy.py/)
[![Docker Pulls](https://img.shields.io/docker/pulls/abhinavsingh/proxy.py?style=for-the-badge&color=darkgreen)](https://hub.docker.com/r/abhinavsingh/proxy.py)
[![No Dependencies](https://img.shields.io/static/v1?label=dependencies&message=0&style=for-the-badge&color=darkgreen)](https://github.com/abhinavsingh/proxy.py)
[![Gitter](https://img.shields.io/gitter/room/abhinavsingh/proxy.py?style=for-the-badge&color=darkgreen)](https://gitter.im/proxy-py/community)
[![License](https://img.shields.io/github/license/abhinavsingh/proxy.py?style=for-the-badge&color=darkgreen)](https://github.com/abhinavsingh/proxy.py/blob/develop/LICENSE)

[![Tested With MacOS, Ubuntu, Windows, Android, Android Emulator, iOS, iOS Simulator](https://img.shields.io/static/v1?label=tested%20with&message=mac%20OS%20%F0%9F%92%BB%20%7C%20Ubuntu%20%F0%9F%96%A5%20%7C%20Windows%20%F0%9F%92%BB&color=darkgreen&style=for-the-badge)](https://abhinavsingh.com/proxy-py-a-lightweight-single-file-http-proxy-server-in-python/)
[![Android, Android Emulator](https://img.shields.io/static/v1?label=tested%20with&message=Android%20%F0%9F%93%B1%20%7C%20Android%20Emulator%20%F0%9F%93%B1&color=darkgreen&style=for-the-badge)](https://abhinavsingh.com/proxy-py-a-lightweight-single-file-http-proxy-server-in-python/)
[![iOS, iOS Simulator](https://img.shields.io/static/v1?label=tested%20with&message=iOS%20%F0%9F%93%B1%20%7C%20iOS%20Simulator%20%F0%9F%93%B1&color=darkgreen&style=for-the-badge)](https://abhinavsingh.com/proxy-py-a-lightweight-single-file-http-proxy-server-in-python/)

[![pypi version](https://img.shields.io/pypi/v/proxy.py?style=flat-square)](https://pypi.org/project/proxy.py/)
[![Python 3.x](https://img.shields.io/static/v1?label=Python&message=3.6%20%7C%203.7%20%7C%203.8%20%7C%203.9%20%7C%203.10%20%7C%203.11&color=blue&style=flat-square)](https://www.python.org/)
[![Checked with mypy](https://img.shields.io/static/v1?label=MyPy&message=checked&color=blue&style=flat-square)](http://mypy-lang.org/)

[![doc](https://img.shields.io/readthedocs/proxypy/latest?style=flat-square&color=darkgreen)](https://proxypy.readthedocs.io/)
[![codecov](https://codecov.io/gh/abhinavsingh/proxy.py/branch/develop/graph/badge.svg?token=Zh9J7b4la2)](https://codecov.io/gh/abhinavsingh/proxy.py)
[![lib](https://github.com/abhinavsingh/proxy.py/actions/workflows/test-library.yml/badge.svg?branch=develop&event=push)](https://github.com/abhinavsingh/proxy.py/actions/workflows/test-library.yml)

[![Contributions Welcome](https://img.shields.io/static/v1?label=Contributions&message=Welcome%20%F0%9F%91%8D&color=darkgreen&style=flat-square)](https://github.com/abhinavsingh/proxy.py/issues)
[![Need Help](https://img.shields.io/static/v1?label=Need%20Help%3F&message=Ask&color=darkgreen&style=flat-square)](https://twitter.com/imoracle)
[![Sponsored by Jaxl Innovations Private Limited](https://img.shields.io/static/v1?label=Sponsored%20By&message=Jaxl%20Innovations%20Private%20Limited&color=darkgreen&style=flat-square)](https://github.com/jaxl-innovations-private-limited)

# Table of Contents

- [Features](#features)
- [Install](#install)
  - [Using PIP](#using-pip)
    - [Stable version](#stable-version-with-pip)
    - [Development version](#development-version-with-pip)
  - [Using Docker](#using-docker)
    - [Stable version from Docker Hub](#stable-version-from-docker-hub)
    - [Development Version from GHCR](#development-version-from-ghcr)
    - [Build container locally](#build-development-version-locally)
  - [Using HomeBrew](#using-homebrew)
    - [Stable version](#stable-version-with-homebrew)
    - [Development version](#development-version-with-homebrew)
- [Start proxy.py](#start-proxypy)
  - [From command line when installed using PIP](#from-command-line-when-installed-using-pip)
    - [Run it](#run-it)
    - [Understanding logs](#understanding-logs)
    - [Enable DEBUG logging](#enable-debug-logging)
  - [From command line using repo source](#from-command-line-using-repo-source)
  - [Docker Image](#docker-image)
    - [Customize Startup Flags](#customize-startup-flags)
- [Plugin Examples](#plugin-examples)
  - [HTTP Proxy Plugins](#http-proxy-plugins)
    - [ShortLink Plugin](#shortlinkplugin)
    - [Modify Post Data Plugin](#modifypostdataplugin)
    - [Mock Api Plugin](#mockrestapiplugin)
    - [Redirect To Custom Server Plugin](#redirecttocustomserverplugin)
    - [Filter By Upstream Host Plugin](#filterbyupstreamhostplugin)
    - [Cache Responses Plugin](#cacheresponsesplugin)
    - [Cache By Response Type](#cachebyresponsetype)
    - [Man-In-The-Middle Plugin](#maninthemiddleplugin)
    - [Proxy Pool Plugin](#proxypoolplugin)
    - [Filter By Client IP Plugin](#filterbyclientipplugin)
    - [Modify Chunk Response Plugin](#modifychunkresponseplugin)
    - [Cloudflare DNS Resolver Plugin](#cloudflarednsresolverplugin)
    - [Custom DNS Resolver Plugin](#customdnsresolverplugin)
    - [Custom Network Interface](#customnetworkinterface)
    - [Program Name Plugin](#programnameplugin)
  - [HTTP Web Server Plugins](#http-web-server-plugins)
    - [Web Server Route](#web-server-route)
  - [Reverse Proxy Plugins](#reverse-proxy-plugins)
    - [Reverse Proxy](#reverse-proxy)
  - [Plugin Ordering](#plugin-ordering)
- [End-to-End Encryption](#end-to-end-encryption)
- [TLS Interception](#tls-interception)
  - [TLS Interception With Docker](#tls-interception-with-docker)
- [Proxy Over SSH Tunnel](#proxy-over-ssh-tunnel)
  - [Proxy Remote Requests Locally](#proxy-remote-requests-locally)
  - [Proxy Local Requests Remotely](#proxy-local-requests-remotely)
- [Embed proxy.py](#embed-proxypy)
  - [Blocking Mode](#blocking-mode)
  - [Non-blocking Mode](#non-blocking-mode)
  - [Ephemeral Port](#ephemeral-port)
  - [Loading Plugins](#loading-plugins)
- [Unit testing with proxy.py](#unit-testing-with-proxypy)
  - [`proxy.TestCase`](#proxytestcase)
  - [Override Startup Flags](#override-startup-flags)
  - [With `unittest.TestCase`](#with-unittesttestcase)
- [Utilities](#utilities)
  - [TCP](#tcp-sockets)
    - [new_socket_connection](#new_socket_connection)
    - [socket_connection](#socket_connection)
  - [Http](#http-client)
    - [build_http_request](#build_http_request)
    - [build_http_response](#build_http_response)
  - [Public Key Infrastructure](#pki)
    - [API Usage](#api-usage)
    - [CLI Usage](#cli-usage)
- [Run Dashboard](#run-dashboard)
  - [Inspect Traffic](#inspect-traffic)
- [Chrome DevTools Protocol](#chrome-devtools-protocol)
- [Frequently Asked Questions](#frequently-asked-questions)
  - [Deploying proxy.py in production](#deploying-proxypy-in-production)
    - [What not to do?](#what-not-to-do)
    - [Via Requirements](#via-requirements)
    - [Via Docker Container](#via-docker-container)
    - [Integrate your CI/CD with proxy.py](#integrate-your-cicd-with-proxypy)
  - [Stable vs Develop](#stable-vs-develop)
    - [Release Schedule](#release-schedule)
  - [Threads vs Threadless](#threads-vs-threadless)
  - [Threadless Remote vs Local Execution Mode](#threadless-remote-vs-local-execution-mode)
  - [SyntaxError: invalid syntax](#syntaxerror-invalid-syntax)
  - [Unable to load plugins](#unable-to-load-plugins)
  - [Unable to connect with proxy.py from remote host](#unable-to-connect-with-proxypy-from-remote-host)
  - [Basic auth not working with a browser](#basic-auth-not-working-with-a-browser)
  - [Docker image not working on MacOS](#docker-image-not-working-on-macos)
  - [`ValueError: filedescriptor out of range in select`](#valueerror-filedescriptor-out-of-range-in-select)
  - [None:None in access logs](#nonenone-in-access-logs)
  - [OSError when wrapping client for TLS Interception](#oserror-when-wrapping-client-for-tls-interception)
- [Plugin Developer and Contributor Guide](#plugin-developer-and-contributor-guide)
  - [High level architecture](#high-level-architecture)
  - [Everything is a plugin](#everything-is-a-plugin)
  - [Managing states for your stateless plugins](#managing-states-for-your-stateless-plugins)
  - [Passing processing context between plugins](#passing-processing-context-between-plugins)
  - [Internal Documentation](#internal-documentation)
    - [Read The Doc](#read-the-doc)
    - [pydoc](#pydoc)
    - [pyreverse](#pyreverse)
  - [Development Guide](#development-guide)
    - [Setup Local Environment](#setup-local-environment)
    - [Setup Git Hooks](#setup-git-hooks)
    - [Sending a Pull Request](#sending-a-pull-request)
- [Projects Using Proxy.Py](#projects-using-proxypy)
- [Benchmarks](#benchmarks)
- [Flags](#flags)
- [Changelog](https://proxypy.rtfd.io/en/latest/changelog)
  - [v2.x](https://proxypy.rtfd.io/en/latest/changelog#v2x)
  - [v1.x](https://proxypy.rtfd.io/en/latest/changelog#v1x)
  - [v0.x](https://proxypy.rtfd.io/en/latest/changelog#v0x)

[//]: # (DO-NOT-REMOVE-docs-badges-END)

# Features
- Fast & Scalable

  - Scale up by using all available cores on the system

  - Threadless executions using asyncio

  - Made to handle `tens-of-thousands` connections / sec

    ```console
    # On Macbook Pro M2 2022
    ❯ python --version
    Python 3.11.8
    ❯ oha --version
    oha 1.4.3
    ❯ ./benchmark/compare.sh
      CONCURRENCY: 100 workers, DURATION: 1m, TIMEOUT: 1sec
      =============================
      Benchmarking Proxy.Py
      Server (pid:75969) running
      Summary:
        Success rate: 100.00%
        Total:        60.0006 secs
        Slowest:      0.2525 secs
        Fastest:      0.0002 secs
        Average:      0.0019 secs
        Requests/sec: 51667.3774

        Total data:   56.17 MiB
        Size/request: 19 B
        Size/sec:     958.64 KiB

      Response time histogram:
        0.000 [1]       |
        0.025 [3073746] |■■■■■■■■■■■■■■■■■■■■■■■■■■■■■■■■
        0.051 [10559]   |
        0.076 [4980]    |
        0.101 [2029]    |
        0.126 [5896]    |
        0.152 [2466]    |
        0.177 [116]     |
        0.202 [40]      |
        0.227 [52]      |
        0.253 [87]      |

      Response time distribution:
        10.00% in 0.0005 secs
        25.00% in 0.0007 secs
        50.00% in 0.0009 secs
        75.00% in 0.0014 secs
        90.00% in 0.0021 secs
        95.00% in 0.0035 secs
        99.00% in 0.0198 secs
        99.90% in 0.1262 secs
        99.99% in 0.1479 secs

      Details (average, fastest, slowest):
        DNS+dialup:   0.0018 secs, 0.0004 secs, 0.0031 secs
        DNS-lookup:   0.0000 secs, 0.0000 secs, 0.0002 secs

      Status code distribution:
        [200] 3099972 responses

      Error distribution:
        [100] aborted due to deadline
      =============================
    ```

    Consult [Threads vs Threadless](#threads-vs-threadless) and [Threadless Remote vs Local Execution Mode](#threadless-remote-vs-local-execution-mode) to control number of CPU cores utilized.

    See [Benchmark](https://github.com/abhinavsingh/proxy.py/blob/develop/benchmark/README.md) for more details and for how to run benchmarks locally.

- Lightweight
  - Uses only `~5-20 MB` RAM
    - No memory leaks
    - Start once and forget, no restarts required
  - Compressed containers size is only `~25 MB`
  - No external dependency other than standard Python library

- Programmable
  - Customize proxy behavior using [Proxy Server Plugins](#http-proxy-plugins). Example:
    - `--plugins proxy.plugin.ProxyPoolPlugin`
  - Enable builtin [Web Server](#http-web-server-plugins). Example:
    - `--enable-web-server --plugins proxy.plugin.WebServerPlugin`
  - Enable builtin [Reverse Proxy Server](#reverse-proxy-plugins). Example:
    - `--enable-reverse-proxy --plugins proxy.plugin.ReverseProxyPlugin`
  - Plugin API is currently in *development phase*. Expect breaking changes. See [Deploying proxy.py in production](#deploying-proxypy-in-production) on how to ensure reliability across code changes.

- Can listen on multiple addresses and ports
  - Use `--hostnames` flag to provide additional addresses
  - Use `--ports` flag to provide additional ports
  - Optionally, use `--port` flag to override default port `8899`
  - Capable of serving multiple protocols over the same port

- Real-time Dashboard
  - Optionally, enable [proxy.py dashboard](#run-dashboard).
    - Use `--enable-dashboard`
    - Then, visit `http://localhost:8899/dashboard`
  - [Inspect, Monitor, Control and Configure](#inspect-traffic) `proxy.py` at runtime
  - [Chrome DevTools Protocol](#chrome-devtools-protocol) support
  - Extend dashboard frontend using `typescript` based [plugins](https://github.com/abhinavsingh/proxy.py/tree/develop/dashboard/src/plugins)
  - Dashboard is currently in *development phase*  Expect breaking changes.

- Secure
  - Enable end-to-end encryption between clients and `proxy.py`
  - See [End-to-End Encryption](#end-to-end-encryption)

- Private
  - Protection against DNS based traffic blockers
  - Browse with malware and adult content protection enabled
  - See [DNS-over-HTTPS](#cloudflarednsresolverplugin)

- Man-In-The-Middle
  - Can decrypt TLS traffic between clients and upstream servers
  - See [TLS Interception](#tls-interception)

- Supported http protocols for proxy requests
  - `http(s)`
    - `http1`
    - `http1.1` with pipeline
  - `http2`
  - `websockets`

- Support for `HAProxy Protocol`
  - See `--enable-proxy-protocol` flag

- Static file server support
  - See `--enable-static-server` and `--static-server-dir` flags

- Optimized for large file uploads and downloads
  - See `--client-recvbuf-size`, `--server-recvbuf-size`, `--max-sendbuf-size` flags

- `IPv4` and `IPv6` support
  - See `--hostname` flag

- Unix domain socket support
  - See `--unix-socket-path` flag

- Basic authentication support
  - See `--basic-auth` flag

- PAC (Proxy Auto-configuration) support
  - See `--pac-file` and `--pac-file-url-path` flags

# Install

Consult [Deploying proxy.py in production](#deploying-proxypy-in-production) when deploying production grade applications using `proxy.py`.

## Using PIP

### Stable Version with PIP

Install from `PyPi`

```console
❯ pip install --upgrade proxy.py
```

or from GitHub `master` branch

```console
❯ pip install git+https://github.com/abhinavsingh/proxy.py.git@master
```

### Development Version with PIP

```console
❯ pip install git+https://github.com/abhinavsingh/proxy.py.git@develop
```

## Using Docker

Multi-platform containers are available via:

- Docker Hub
  - `latest` tag points to last `stable` release
  - `docker pull abhinavsingh/proxy.py:latest`
- GitHub container registry (GHCR)
  - `latest` tag points to last `develop` release
  - `docker pull ghcr.io/abhinavsingh/proxy.py:latest`

Stable version container releases are available for following platforms:

- `linux/386`
- `linux/amd64`
- `linux/arm/v6`
- `linux/arm/v7`
- `linux/arm64/v8`
- `linux/ppc64le`
- `linux/s390x`

### Stable Version from Docker Hub

Run `proxy.py` latest container:

```console
❯ docker run -it -p 8899:8899 --rm abhinavsingh/proxy.py:latest
```

Docker daemon will automatically pull the matching platform image.
To run specific target platform container on multi-platform supported servers:

```console
❯ docker run -it -p 8899:8899 --rm --platform linux/arm64/v8 abhinavsingh/proxy.py:latest
```

### Development Version from GHCR

Run `proxy.py` container from cutting edge code in the develop branch:

```console
❯ docker run -it -p 8899:8899 --rm ghcr.io/abhinavsingh/proxy.py:latest
```

### Build Development Version Locally

```console
❯ git clone https://github.com/abhinavsingh/proxy.py.git
❯ cd proxy.py && make container
❯ docker run -it -p 8899:8899 --rm abhinavsingh/proxy.py:latest
```

[![WARNING](https://img.shields.io/static/v1?label=MacOS&message=warning&color=red)](https://github.com/moby/vpnkit/issues/469)
`docker` image is currently broken on `macOS` due to incompatibility with [vpnkit](https://github.com/moby/vpnkit/issues/469).

## Using HomeBrew

Updated formulae for `HomeBrew` are maintained in `develop` branch under the `helper/homebrew` directory.

- `stable` formulae installs the package from `master` branch.
- `develop` formulae installs the package from `develop` branch.

### Stable Version with HomeBrew

```console
❯ brew install https://raw.githubusercontent.com/abhinavsingh/proxy.py/develop/helper/homebrew/stable/proxy.rb
```

### Development Version with HomeBrew

```console
❯ brew install https://raw.githubusercontent.com/abhinavsingh/proxy.py/develop/helper/homebrew/develop/proxy.rb
```

# Start proxy.py

## From command line when installed using PIP

When `proxy.py` is installed using `pip`,
an executable named `proxy` is placed under your `$PATH`.

### Run it

Simply type `proxy` on command line to start with default configuration.

```console
❯ proxy
...[redacted]... - Loaded plugin proxy.http.proxy.HttpProxyPlugin
...[redacted]... - Started 8 threadless workers
...[redacted]... - Started 8 acceptors
...[redacted]... - Listening on 127.0.0.1:8899
```

### Understanding logs

Things to notice from above logs:

- `Loaded plugin`
  - `proxy.py` will load `proxy.http.proxy.HttpProxyPlugin` by default
  - As name suggests, this core plugin adds `http(s)` proxy server capabilities to `proxy.py` instance

- `Started N threadless workers`
  - By default, `proxy.py` will start as many worker processes as there are CPU cores on the machine
  - Use `--num-workers` flag to customize number of worker processes
  - See [Threads vs Threadless](#threads-vs-threadless) to understand how to control execution mode

- `Started N acceptors`
  - By default, `proxy.py` will start as many acceptor processes as there are CPU cores on the machine
  - Use `--num-acceptors` flag to customize number of acceptor processes
  - See [High Level Architecture](#high-level-architecture) to understand relationship between acceptors and workers

- `Started server on ::1:8899`
  - By default, `proxy.py` listens on IPv6 `::1`, which is equivalent of IPv4 `127.0.0.1`
  - If you want to access `proxy.py` from external host, use `--hostname ::` or `--hostname 0.0.0.0` or bind to any other interface available on your machine.
  - See [CustomNetworkInterface](#customnetworkinterface) for how to customize `proxy.py` *public IP seen by upstream servers*.

- `Port 8899`
  - Use `--port` flag to customize default TCP port.

### Enable DEBUG logging

All the logs above are `INFO` level logs, default `--log-level` for `proxy.py`

Lets start `proxy.py` with `DEBUG` level logging:

```console
❯ proxy --log-level d
...[redacted]... - Open file descriptor soft limit set to 1024
...[redacted]... - Loaded plugin proxy.http_proxy.HttpProxyPlugin
...[redacted]... - Started 8 workers
...[redacted]... - Started server on ::1:8899
```

You can use single letter to customize log level.  Example:
- `d = DEBUG`
- `i = INFO`
- `w = WARNING`
- `e = ERROR`
- `c = CRITICAL`

As we can see from the above logs, before starting up:

- `proxy.py` tried to set open file limit `ulimit` on the system
- Default value for `--open-file-limit` used is `1024`
- `--open-file-limit` flag is a no-op on `Windows` operating systems

See [flags](#flags) for full list of available configuration options.

## From command line using repo source

If you are trying to run `proxy.py` from source code,
there is no binary file named `proxy` in the source code.

To start `proxy.py` from source code follow these instructions:

- Clone repo

  ```console
  ❯ git clone https://github.com/abhinavsingh/proxy.py.git
  ❯ cd proxy.py
  ```

- Create a Python 3 virtual env

  ```console
  ❯ python3 -m venv venv
  ❯ source venv/bin/activate
  ```

- Install deps

  ```console
  ❯ make lib-dep
  ```

- Generate `proxy/common/_scm_version.py`

  NOTE: *Following step is not necessary for editable installs.*

  This file writes SCM detected version to `proxy/common/_scm_version.py` file.

  ```console
  ❯ ./write-scm-version.sh
  ```

- Optionally, run tests

  ```console
  ❯ make
  ```

- Run `proxy.py`

  ```console
  ❯ python -m proxy
  ```

See [Plugin Developer and Contributor Guide](#plugin-developer-and-contributor-guide)
if you plan to work with `proxy.py` source code.

## Docker image

### Customize startup flags

By default `docker` binary is started with IPv4 networking flags:

    --hostname 0.0.0.0 --port 8899

You can override flag from command line when starting the docker container. For example, to check `proxy.py` version within the docker container, run:

    ❯ docker run -it \
        -p 8899:8899 \
        --rm abhinavsingh/proxy.py:latest \
        -v

# Plugin Examples

- See [plugin](https://github.com/abhinavsingh/proxy.py/tree/develop/proxy/plugin) module for full code.
- All the bundled plugin examples also works with `https` traffic
  - Require additional flags and certificate generation
  - See [TLS Interception](#tls-interception).
- Plugin examples are also bundled with Docker image.
  - See [Customize startup flags](#customize-startup-flags) to try plugins with Docker image.

## HTTP Proxy Plugins

### ShortLinkPlugin

Add support for short links in your favorite browsers / applications.

[![Shortlink Plugin](https://raw.githubusercontent.com/abhinavsingh/proxy.py/develop/shortlink.gif)](https://github.com/abhinavsingh/proxy.py#user-content-shortlinkplugin)

Start `proxy.py` as:

```console
❯ proxy \
    --plugins proxy.plugin.ShortLinkPlugin
```

Now you can speed up your daily browsing experience by visiting your
favorite website using single character domain names :). This works
across all browsers.

Following short links are enabled by default:

| Short Link |  Destination URL   |
| :--------: |  :--------------:  |
|     a/     |    `amazon.com`    |
|     i/     |  `instagram.com`   |
|     l/     |   `linkedin.com`   |
|     f/     |   `facebook.com`   |
|     g/     |    `google.com`    |
|     t/     |   `twitter.com`    |
|     w/     | `web.whatsapp.com` |
|     y/     |   `youtube.com`    |
|   proxy/   |  `localhost:8899`  |

### ModifyPostDataPlugin

Modifies POST request body before sending request to upstream server.

Start `proxy.py` as:

```console
❯ proxy \
    --plugins proxy.plugin.ModifyPostDataPlugin
```

By default plugin replaces POST body content with hard-coded `b'{"key": "modified"}'`
and enforced `Content-Type: application/json`.

Verify the same using `curl -x localhost:8899 -d '{"key": "value"}' http://httpbin.org/post`

```console
{
  "args": {},
  "data": "{\"key\": \"modified\"}",
  "files": {},
  "form": {},
  "headers": {
    "Accept": "*/*",
    "Content-Length": "19",
    "Content-Type": "application/json",
    "Host": "httpbin.org",
    "User-Agent": "curl/7.54.0"
  },
  "json": {
    "key": "modified"
  },
  "origin": "1.2.3.4, 5.6.7.8",
  "url": "https://httpbin.org/post"
}
```

Note following from the response above:

1. POST data was modified `"data": "{\"key\": \"modified\"}"`.
   Original `curl` command data was `{"key": "value"}`.
2. Our `curl` command did not add any `Content-Type` header,
   but our plugin did add one `"Content-Type": "application/json"`.
   Same can also be verified by looking at `json` field in the output above:
   ```
   "json": {
    "key": "modified"
   },
   ```
3. Our plugin also added a `Content-Length` header to match length
   of modified body.

### MockRestApiPlugin

Mock responses for your server REST API.
Use to test and develop client side applications
without need of an actual upstream REST API server.

Start `proxy.py` as:

```console
❯ proxy \
    --plugins proxy.plugin.ProposedRestApiPlugin
```

Verify mock API response using `curl -x localhost:8899 http://api.example.com/v1/users/`

```console
{"count": 2, "next": null, "previous": null, "results": [{"email": "you@example.com", "groups": [], "url": "api.example.com/v1/users/1/", "username": "admin"}, {"email": "someone@example.com", "groups": [], "url": "api.example.com/v1/users/2/", "username": "admin"}]}
```

Verify the same by inspecting `proxy.py` logs:

```console
... [redacted] ... - access_log:1210 - ::1:64792 - GET None:None/v1/users/ - None None - 0 byte
```

Access log shows `None:None` as server `ip:port`. `None` simply means that
the server connection was never made, since response was returned by our plugin.

Now modify `ProposedRestApiPlugin` to returns REST API mock
responses as expected by your clients.

### RedirectToCustomServerPlugin

Redirects all incoming `http` requests to custom web server.
By default, it redirects client requests to inbuilt web server,
also running on `8899` port.

Start `proxy.py` and enable inbuilt web server:

```console
❯ proxy \
    --enable-web-server \
    --plugins proxy.plugin.RedirectToCustomServerPlugin
```

Verify using `curl -v -x localhost:8899 http://google.com`

```
... [redacted] ...
< HTTP/1.1 404 NOT FOUND
< Server: proxy.py v1.0.0
< Connection: Close
<
* Closing connection 0
```

Above `404` response was returned from `proxy.py` web server.

Verify the same by inspecting the logs for `proxy.py`.
Along with the proxy request log, you must also see a http web server request log.

```
... [redacted] ... - access_log:1241 - ::1:49525 - GET /
... [redacted] ... - access_log:1157 - ::1:49524 - GET localhost:8899/ - 404 NOT FOUND - 70 bytes
```

### FilterByUpstreamHostPlugin

Drops traffic by inspecting upstream host.
By default, plugin drops traffic for `facebook.com` and `www.facebok.com`.

Start `proxy.py` as:

```console
❯ proxy \
    --plugins proxy.plugin.FilterByUpstreamHostPlugin
```

Verify using `curl -v -x localhost:8899 http://facebook.com`:

```console
... [redacted] ...
< HTTP/1.1 418 I'm a tea pot
< Proxy-agent: proxy.py v1.0.0
* no chunk, no close, no size. Assume close to signal end
<
* Closing connection 0
```

Above `418 I'm a tea pot` is sent by our plugin.

Verify the same by inspecting logs for `proxy.py`:

```console
... [redacted] ... - handle_readables:1347 - HttpProtocolException type raised
Traceback (most recent call last):
... [redacted] ...
... [redacted] ... - access_log:1157 - ::1:49911 - GET None:None/ - None None - 0 bytes
```

### CacheResponsesPlugin

Caches Upstream Server Responses.

Start `proxy.py` as:

```console
❯ proxy \
    --plugins proxy.plugin.CacheResponsesPlugin
```

You may also use the `--cache-requests` flag to enable request packet caching for inspection.

Verify using `curl -v -x localhost:8899 http://httpbin.org/get`:

```console
... [redacted] ...
< HTTP/1.1 200 OK
< Access-Control-Allow-Credentials: true
< Access-Control-Allow-Origin: *
< Content-Type: application/json
< Date: Wed, 25 Sep 2019 02:24:25 GMT
< Referrer-Policy: no-referrer-when-downgrade
< Server: nginx
< X-Content-Type-Options: nosniff
< X-Frame-Options: DENY
< X-XSS-Protection: 1; mode=block
< Content-Length: 202
< Connection: keep-alive
<
{
  "args": {},
  "headers": {
    "Accept": "*/*",
    "Host": "httpbin.org",
    "User-Agent": "curl/7.54.0"
  },
  "origin": "1.2.3.4, 5.6.7.8",
  "url": "https://httpbin.org/get"
}
* Connection #0 to host localhost left intact
```

Get path to the cache file from `proxy.py` logs:

```console
... [redacted] ... - GET httpbin.org:80/get - 200 OK - 556 bytes
... [redacted] ... - Cached response at /var/folders/k9/x93q0_xn1ls9zy76m2mf2k_00000gn/T/httpbin.org-1569378301.407512.txt
```

Verify contents of the cache file `cat /path/to/your/cache/httpbin.org.txt`

```console
HTTP/1.1 200 OK
Access-Control-Allow-Credentials: true
Access-Control-Allow-Origin: *
Content-Type: application/json
Date: Wed, 25 Sep 2019 02:24:25 GMT
Referrer-Policy: no-referrer-when-downgrade
Server: nginx
X-Content-Type-Options: nosniff
X-Frame-Options: DENY
X-XSS-Protection: 1; mode=block
Content-Length: 202
Connection: keep-alive

{
  "args": {},
  "headers": {
    "Accept": "*/*",
    "Host": "httpbin.org",
    "User-Agent": "curl/7.54.0"
  },
  "origin": "1.2.3.4, 5.6.7.8",
  "url": "https://httpbin.org/get"
}
```

### CacheByResponseType

`CacheResponsesPlugin` plugin can also automatically cache responses by `content-type`.
To try this, you must be running under [TLS Interception](#tls-interception) mode
and then pass `--cache-by-content-type` flag.  Example:

```console
❯ proxy \
    --plugins proxy.plugin.CacheResponsesPlugin \
    --cache-by-content-type \
    --ca-key-file ca-key.pem \
    --ca-cert-file ca-cert.pem \
    --ca-signing-key ca-signing-key.pem
```

Make a few requests to the proxy server and you shall see data under `~/.proxy/cache` directory.

You should see 2 folders:

- `content`: Contains parsed `jpg`, `css`, `js`, `html`, `pdf` etc by content type
- `responses`: Contains raw responses as received _(of-course decrypted because of interception)_

### ManInTheMiddlePlugin

Modifies upstream server responses.

Start `proxy.py` as:

```console
❯ proxy \
    --plugins proxy.plugin.ManInTheMiddlePlugin
```

Verify using `curl -v -x localhost:8899 http://google.com`:

```console
... [redacted] ...
< HTTP/1.1 200 OK
< Content-Length: 28
<
* Connection #0 to host localhost left intact
Hello from man in the middle
```

Response body `Hello from man in the middle` is sent by our plugin.

### ProxyPoolPlugin

Forward incoming proxy requests to a set of upstream proxy servers.

Let's start 2 upstream proxies first.  To simulate upstream proxies,
start `proxy.py` on port `9000` and `9001`

```console
❯ proxy --port 9000
```

```console
❯ proxy --port 9001
```

Now, start `proxy.py` with `ProxyPoolPlugin` (on default `8899` port),
pointing to our upstream proxies at `9000` and `9001` port.

```console
❯ proxy \
    --plugins proxy.plugin.ProxyPoolPlugin \
    --proxy-pool localhost:9000 \
    --proxy-pool localhost:9001
```

Make a curl request via `8899` proxy:

`curl -v -x localhost:8899 http://httpbin.org/get`

Verify that `8899` proxy forwards requests to upstream proxies
by checking respective logs.

If an upstream proxy require credentials, pass them as arguments. Example:

`--proxy-pool user:pass@upstream.proxy:port`

### FilterByClientIpPlugin

Reject traffic from specific IP addresses. By default this
plugin blocks traffic from `127.0.0.1` and `::1`.

Start `proxy.py` as:

```console
❯ proxy \
    --plugins proxy.plugin.FilterByClientIpPlugin
```

Send a request using `curl -v -x localhost:8899 http://google.com`:

```console
... [redacted] ...
> Proxy-Connection: Keep-Alive
>
< HTTP/1.1 418 I'm a tea pot
< Connection: close
<
* Closing connection 0
```

Modify plugin to your taste e.g. Allow specific IP addresses only.

### ModifyChunkResponsePlugin

This plugin demonstrate how to modify chunked encoded responses. In able to do so, this plugin uses `proxy.py` core to parse the chunked encoded response. Then we reconstruct the response using custom hard-coded chunks, ignoring original chunks received from upstream server.

Start `proxy.py` as:

```console
❯ proxy \
    --plugins proxy.plugin.ModifyChunkResponsePlugin
```

Verify using `curl -v -x localhost:8899 http://httpbin.org/stream/5`:

```console
... [redacted] ...
modify
chunk
response
plugin
* Connection #0 to host localhost left intact
* Closing connection 0
```

Modify `ModifyChunkResponsePlugin` to your taste. Example, instead of sending hard-coded chunks, parse and modify the original `JSON` chunks received from the upstream server.

### CloudflareDnsResolverPlugin

This plugin uses `Cloudflare` hosted `DNS-over-HTTPS` [API](https://developers.cloudflare.com/1.1.1.1/encrypted-dns/dns-over-https/make-api-requests/dns-json) (json).

`DoH` mandates a HTTP2 compliant client. Unfortunately `proxy.py`
does not provide that yet, so we use a dependency. Install it:

```console
❯ pip install "httpx[http2]"
```

Now start `proxy.py` as:

```console
❯ proxy \
    --plugins proxy.plugin.CloudflareDnsResolverPlugin
```

By default, `CloudflareDnsResolverPlugin` runs in `security` mode and provides malware protection.
Use `--cloudflare-dns-mode family` to also enable adult content protection too.

### CustomDnsResolverPlugin

This plugin demonstrate how to use a custom DNS resolution implementation with `proxy.py`.
This example plugin currently uses Python's in-built resolution mechanism.  Customize code
to your taste.  Example, query your custom DNS server, implement `DoH` or other mechanisms.

Start `proxy.py` as:

```console
❯ proxy \
    --plugins proxy.plugin.CustomDnsResolverPlugin
```

### CustomNetworkInterface

`HttpProxyBasePlugin.resolve_dns` callback can also be used to configure `network interface` which must be used as the `source_address` for connection to the upstream server.

See [this thread](https://github.com/abhinavsingh/proxy.py/issues/535#issuecomment-961510862)
for more details.

PS: There is no plugin named, but [CustomDnsResolverPlugin](#customdnsresolverplugin)
can be easily customized according to your needs.

### ProgramNamePlugin

Attempts to resolve program `(application)` name for proxy requests originating from the local machine.
If identified, client IP in the access logs is replaced with program name.

Start `proxy.py` as:

```console
❯ proxy \
    --plugins proxy.plugin.ProgramNamePlugin
```

Make a request using `curl`:

```console
❯ curl -v -x localhost:8899 https://httpbin.org/get
```

You must see log lines like this:

```console
... [redacted] ... - [I] server.access_log:419 - curl:58096 - CONNECT httpbin.org:443 - 6010 bytes - 1824.62ms
```

Notice `curl` in-place of `::1` or `127.0.0.1` as client IP.

[![WARNING](https://img.shields.io/static/v1?label=Compatibility&message=warning&color=red)](#programnameplugin) If `ProgramNamePlugin` does not work reliably on your operating system, kindly contribute by sending a pull request and/or open an issue.  Thank you!!!

## HTTP Web Server Plugins

### Web Server Route

Demonstrates inbuilt web server routing using plugin.

Start `proxy.py` as:

```console
❯ proxy --enable-web-server \
    --plugins proxy.plugin.WebServerPlugin
```

Verify using `curl -v localhost:8899/http-route-example`, should return:

```console
HTTP route response
```

## Reverse Proxy Plugins

Extends in-built Web Server to add Reverse Proxy capabilities.

### Reverse Proxy

Start `proxy.py` as:

```console
❯ proxy --enable-reverse-proxy \
    --plugins proxy.plugin.ReverseProxyPlugin
```

With default configuration, `ReverseProxyPlugin` plugin is equivalent to
following `Nginx` config:

```console
location /get {
    proxy_pass http://httpbin.org/get
}
```

Verify using `curl -v localhost:8899/get`:

```console
{
  "args": {},
  "headers": {
    "Accept": "*/*",
    "Host": "localhost",
    "User-Agent": "curl/7.64.1"
  },
  "origin": "1.2.3.4, 5.6.7.8",
  "url": "https://localhost/get"
}
```

## Plugin Ordering

When using multiple plugins, depending upon plugin functionality,
it might be worth considering the order in which plugins are passed
on the command line.

Plugins are called in the same order as they are passed. Example,
say we are using both `FilterByUpstreamHostPlugin` and
`RedirectToCustomServerPlugin`. Idea is to drop all incoming `http`
requests for `facebook.com` and `www.facebook.com` and redirect other
`http` requests to our inbuilt web server.

Hence, in this scenario it is important to use
`FilterByUpstreamHostPlugin` before `RedirectToCustomServerPlugin`.
If we enable `RedirectToCustomServerPlugin` before `FilterByUpstreamHostPlugin`,
`facebook` requests will also get redirected to inbuilt web server,
instead of being dropped.

# End-to-End Encryption

By default, `proxy.py` uses `http` protocol for communication with clients e.g. `curl`, `browser`. For enabling end-to-end encrypting using `tls` / `https` first generate certificates. **Checkout** the repository and run:

```console
make https-certificates
```

Start `proxy.py` as:

```console
❯ proxy \
    --cert-file https-cert.pem \
    --key-file https-key.pem
```

Verify using `curl -x https://localhost:8899 --proxy-cacert https-cert.pem https://httpbin.org/get`:

```console
{
  "args": {},
  "headers": {
    "Accept": "*/*",
    "Host": "httpbin.org",
    "User-Agent": "curl/7.54.0"
  },
  "origin": "1.2.3.4, 5.6.7.8",
  "url": "https://httpbin.org/get"
}
```

If you want to avoid passing `--proxy-cacert` flag, also consider signing generated SSL certificates. Example:

First, generate CA certificates:

```console
make ca-certificates
```

Then, sign SSL certificate:

```console
make sign-https-certificates
```

Now restart the server with `--cert-file https-signed-cert.pem` flag. Note that you must also trust generated `ca-cert.pem` in your system keychain.

# TLS Interception

By default, `proxy.py` will not decrypt `https` traffic between client and server.
To enable TLS interception first generate root CA certificates:

```console
❯ make ca-certificates
```

Lets also enable `CacheResponsePlugin` so that we can verify decrypted
response from the server. Start `proxy.py` as:

```console
❯ proxy \
    --plugins proxy.plugin.CacheResponsesPlugin \
    --ca-key-file ca-key.pem \
    --ca-cert-file ca-cert.pem \
    --ca-signing-key-file ca-signing-key.pem
```

[![NOTE](https://img.shields.io/static/v1?label=MacOS&message=note&color=yellow)](https://github.com/abhinavsingh/proxy.py#user-content-flags) Also provide explicit CA bundle path needed for validation of peer certificates. See `--ca-file` flag.

Verify TLS interception using `curl`

```console
❯ curl -v -x localhost:8899 --cacert ca-cert.pem https://httpbin.org/get
```

```console
*  issuer: C=US; ST=CA; L=SanFrancisco; O=proxy.py; OU=CA; CN=Proxy PY CA; emailAddress=proxyca@mailserver.com
*  SSL certificate verify ok.
> GET /get HTTP/1.1
... [redacted] ...
< Connection: keep-alive
<
{
  "args": {},
  "headers": {
    "Accept": "*/*",
    "Host": "httpbin.org",
    "User-Agent": "curl/7.54.0"
  },
  "origin": "1.2.3.4, 5.6.7.8",
  "url": "https://httpbin.org/get"
}
```

The `issuer` line confirms that response was intercepted.

Also verify the contents of cached response file. Get path to the cache
file from `proxy.py` logs.

`❯ cat /path/to/your/tmp/directory/httpbin.org-1569452863.924174.txt`

```console
HTTP/1.1 200 OK
Access-Control-Allow-Credentials: true
Access-Control-Allow-Origin: *
Content-Type: application/json
Date: Wed, 25 Sep 2019 23:07:05 GMT
Referrer-Policy: no-referrer-when-downgrade
Server: nginx
X-Content-Type-Options: nosniff
X-Frame-Options: DENY
X-XSS-Protection: 1; mode=block
Content-Length: 202
Connection: keep-alive

{
  "args": {},
  "headers": {
    "Accept": "*/*",
    "Host": "httpbin.org",
    "User-Agent": "curl/7.54.0"
  },
  "origin": "1.2.3.4, 5.6.7.8",
  "url": "https://httpbin.org/get"
}
```

Viola!!! If you remove CA flags, encrypted data will be found in the
cached file instead of plain text.

Now use CA flags with other
[plugin examples](#plugin-examples) to see them work with `https` traffic.

To intercept TLS traffic from a server using a self-signed certificate add the `--insecure` flag to disable mandatory TLS certificate validation.

## TLS Interception With Docker

Important notes about TLS Interception with Docker container:

- Since `v2.2.0`, `proxy.py` docker container also ships with `openssl`. This allows `proxy.py`
  to generate certificates on the fly for TLS Interception.

- For security reasons, `proxy.py` docker container does not ship with
  CA certificates.

Here is how to start a `proxy.py` docker container
with TLS Interception:

1. Generate CA certificates on host computer

   ```console
   ❯ make ca-certificates
   ```

2. Copy all generated certificates into a separate directory. We'll later mount this directory into our docker container

   ```console
   ❯ mkdir /tmp/ca-certificates
   ❯ cp ca-cert.pem ca-key.pem ca-signing-key.pem /tmp/ca-certificates
   ```

3. Start docker container

   ```console
   ❯ docker run -it --rm \
       -v /tmp/ca-certificates:/tmp/ca-certificates \
       -p 8899:8899 \
       abhinavsingh/proxy.py:latest \
       --hostname 0.0.0.0 \
       --plugins proxy.plugin.CacheResponsesPlugin \
       --ca-key-file /tmp/ca-certificates/ca-key.pem \
       --ca-cert-file /tmp/ca-certificates/ca-cert.pem \
       --ca-signing-key /tmp/ca-certificates/ca-signing-key.pem
   ```

   - `-v /tmp/ca-certificates:/tmp/ca-certificates` flag mounts our CA certificate directory in container environment
   - `--plugins proxy.plugin.CacheResponsesPlugin` enables `CacheResponsesPlugin` so that we can inspect intercepted traffic
   - `--ca-*` flags enable TLS Interception.

4. From another terminal, try TLS Interception using `curl`. You can omit `--cacert` flag if CA certificate is already trusted by the system.

   ```console
   ❯ curl -v \
       --cacert ca-cert.pem \
       -x 127.0.0.1:8899 \
       https://httpbin.org/get
   ```

5. Verify `issuer` field from response headers.

   ```console
   * Server certificate:
   *  subject: CN=httpbin.org; C=NA; ST=Unavailable; L=Unavailable; O=Unavailable; OU=Unavailable
   *  start date: Jun 17 09:26:57 2020 GMT
   *  expire date: Jun 17 09:26:57 2022 GMT
   *  subjectAltName: host "httpbin.org" matched cert's "httpbin.org"
   *  issuer: CN=example.com
   *  SSL certificate verify ok.
   ```

6. Back on docker terminal, copy response dump path logs.

   ```console
   ...[redacted]... [I] access_log:338 - 172.17.0.1:56498 - CONNECT httpbin.org:443 - 1031 bytes - 1216.70 ms
   ...[redacted]... [I] close:49 - Cached response at /tmp/httpbin.org-ae1a927d064e4ab386ea319eb38fe251.txt
   ```

7. In another terminal, `cat` the response dump:

   ```console
   ❯ docker exec -it $(docker ps | grep proxy.py | awk '{ print $1 }') cat /tmp/httpbin.org-ae1a927d064e4ab386ea319eb38fe251.txt
   HTTP/1.1 200 OK
   ...[redacted]...
   {
     ...[redacted]...,
     "url": "http://httpbin.org/get"
   }
   ```

# Proxy Over SSH Tunnel

**This is a WIP and may not work as documented**

Requires `paramiko` to work.

See [requirements-tunnel.txt](https://github.com/abhinavsingh/proxy.py/blob/develop/requirements-tunnel.txt)

## Proxy Remote Requests Locally

                            |
    +------------+          |            +----------+
    |   LOCAL    |          |            |  REMOTE  |
    |   HOST     | <== SSH ==== :8900 == |  PROXY   |
    +------------+          |            +----------+
    :8899 proxy.py          |
                            |
                         FIREWALL
                      (allow tcp/22)

### What

Proxy HTTP(s) requests made on a `remote` proxy server through `proxy.py` server running on `localhost`.

### How

- Requested `remote` port is forwarded over the SSH connection.
- `proxy.py` running on the `localhost` handles and responds to
  `remote` proxy requests.

### Requirements

1. `localhost` MUST have SSH access to the `remote` server
2. `remote` server MUST be configured to proxy HTTP(s) requests
   through the forwarded port number e.g. `:8900`.
   - `remote` and `localhost` ports CAN be same e.g. `:8899`.
   - `:8900` is chosen in ascii art for differentiation purposes.

### Try it

Start `proxy.py` as:

```console
❯ # On localhost
❯ proxy --enable-ssh-tunnel \
    --tunnel-username username \
    --tunnel-hostname ip.address.or.domain.name \
    --tunnel-port 22 \
    --tunnel-remote-port 8899 \
    --tunnel-ssh-key /path/to/ssh/private.key \
    --tunnel-ssh-key-passphrase XXXXX
...[redacted]... [I] listener.setup:97 - Listening on 127.0.0.1:8899
...[redacted]... [I] pool.setup:106 - Started 16 acceptors in threadless (local) mode
...[redacted]... [I] transport._log:1873 - Connected (version 2.0, client OpenSSH_7.6p1)
...[redacted]... [I] transport._log:1873 - Authentication (publickey) successful!
...[redacted]... [I] listener.setup:116 - SSH connection established to ip.address.or.domain.name:22...
...[redacted]... [I] listener.start_port_forward:91 - :8899 forwarding successful...
```

Make a HTTP proxy request on `remote` server and
verify that response contains public IP address of `localhost` as origin:

```console
❯ # On remote
❯ curl -x 127.0.0.1:8899 http://httpbin.org/get
{
  "args": {},
  "headers": {
    "Accept": "*/*",
    "Host": "httpbin.org",
    "User-Agent": "curl/7.54.0"
  },
  "origin": "x.x.x.x, y.y.y.y",
  "url": "https://httpbin.org/get"
}
```

Also, verify that `proxy.py` logs on `localhost` contains `remote` IP as client IP.

```console
access_log:328 - remote:52067 - GET httpbin.org:80
```

## Proxy Local Requests Remotely

                            |
    +------------+          |     +----------+
    |   LOCAL    |          |     |  REMOTE  |
    |   HOST     | === SSH =====> |  SERVER  |
    +------------+          |     +----------+
                            |     :8899 proxy.py
                            |
                        FIREWALL
                     (allow tcp/22)

Not planned.

If you have a valid use case, kindly open an issue.  You are always welcome to send
contributions via pull-requests to add this functionality :)

> To proxy local requests remotely, make use of [Proxy Pool Plugin](#proxypoolplugin).

# Embed proxy.py

## Blocking Mode

Start `proxy.py` in embedded mode with default configuration
by using `proxy.main` method. Example:

```python
import proxy

if __name__ == '__main__':
  proxy.main()
```

Customize startup flags by passing them as kwargs:

```python
import ipaddress
import proxy

if __name__ == '__main__':
  proxy.main(
    hostname=ipaddress.IPv6Address('::1'),
    port=8899
  )
```

Note that:

1. `main` is equivalent to starting `proxy.py` from command line.
2. `main` does not accept any `args` (only `kwargs`).
3. `main` will automatically consume any available `sys.argv` as `args`.
3. `main` will block until `proxy.py` shuts down.

## Non-blocking Mode

Start `proxy.py` in non-blocking embedded mode with default configuration
by using `Proxy` context manager: Example:

```python
import proxy

if __name__ == '__main__':
  with proxy.Proxy() as p:
    # Uncomment the line below and
    # implement your app your logic here
    proxy.sleep_loop()
```

Note that:

1. `Proxy` is similar to `main`, except `Proxy` will not block.
2. Internally, `Proxy` is a context manager which will start
   `proxy.py` when called and will shut it down once the scope ends.
3. Unlike `main`, startup flags with `Proxy` can also be customized
   by using `args` and `kwargs`. e.g. `Proxy(['--port', '8899'])` or
   by using passing flags as kwargs e.g. `Proxy(port=8899)`.
4. Unlike `main`, `Proxy` will not inspect `sys.argv`.

## Ephemeral Port

Use `--port=0` to bind `proxy.py` on a random port allocated by the kernel.

In embedded mode, you can access this port.  Example:

```python
import proxy

if __name__ == '__main__':
  with proxy.Proxy() as p:
    print(p.flags.port)
    proxy.sleep_loop()
```

`flags.port` will give you access to the random port allocated by the kernel.

## Loading Plugins

Users can use `--plugins` flag multiple times to load multiple plugins.
See [Unable to load plugins](#unable-to-load-plugins) if you are running into issues.

When using in embedded mode, you have a few more options.  Example:

1. Provide a fully-qualified name of the plugin class as `bytes` to the `proxy.main` method or `proxy.Proxy` context manager.
2. Provide `type` instance of the plugin class. This is especially useful if you plan to define plugins at runtime.

Example, load a single plugin using `--plugins` flag:

```python
import proxy

if __name__ == '__main__':
  proxy.main(plugins=['proxy.plugin.CacheResponsesPlugin'])
```

For simplicity, you can also pass the list of plugins as a keyword argument to `proxy.main` or the `Proxy` constructor.

Example:

```python
import proxy
from proxy.plugin import FilterByUpstreamHostPlugin

if __name__ == '__main__':
  proxy.main(plugins=[
    b'proxy.plugin.CacheResponsesPlugin',
    FilterByUpstreamHostPlugin,
  ])
```

# Unit testing with proxy.py

## `proxy.TestCase`

To setup and tear down `proxy.py` for your Python `unittest` classes, simply use `proxy.TestCase` instead of `unittest.TestCase`.
Example:

```python
import proxy

class TestProxyPyEmbedded(proxy.TestCase):

    def test_my_application_with_proxy(self) -> None:
        self.assertTrue(True)
```

Note that:

1. `proxy.TestCase` overrides `unittest.TestCase.run()` method to setup and tear down `proxy.py`.
2. `proxy.py` server will listen on a random available port on the system.
   This random port is available as `self.PROXY.flags.port` within your test cases.
3. Only a single acceptor and worker is started by default (`--num-workers 1 --num-acceptors 1`) for faster setup and tear down.
4. Most importantly, `proxy.TestCase` also ensures `proxy.py` server
   is up and running before proceeding with execution of tests. By default,
   `proxy.TestCase` will wait for `10 seconds` for `proxy.py` server to start,
   upon failure a `TimeoutError` exception will be raised.

## Override startup flags

To override default startup flags, define a `PROXY_PY_STARTUP_FLAGS` variable in your test class.
Example:

```python
class TestProxyPyEmbedded(TestCase):

    PROXY_PY_STARTUP_FLAGS = [
        '--num-workers', '2',
        '--num-acceptors', '1',
        '--enable-web-server',
    ]

    def test_my_application_with_proxy(self) -> None:
        self.assertTrue(True)
```

See [test_embed.py] for full working example.

[test_embed.py]:
https://github.com/abhinavsingh/proxy.py/blob/develop/tests/testing/test_embed.py

## With `unittest.TestCase`

If for some reasons you are unable to directly use `proxy.TestCase`,
then simply override `unittest.TestCase.run` yourself to setup and tear down `proxy.py`.
Example:

```python
import unittest
import proxy


class TestProxyPyEmbedded(unittest.TestCase):

    def test_my_application_with_proxy(self) -> None:
        self.assertTrue(True)

    def run(self, result: Optional[unittest.TestResult] = None) -> Any:
        with proxy.start([
                '--num-workers', '1',
                '--num-acceptors', '1',
                '--port', '... random port ...']):
            super().run(result)
```

or simply setup / tear down `proxy.py` within
`setUpClass` and `teardownClass` class methods.

# Utilities

## TCP Sockets

### new_socket_connection

Attempts to create an IPv4 connection, then IPv6 and
finally a dual stack connection to provided address.

```python
>>> conn = new_socket_connection(('httpbin.org', 80))
>>> ...[ use connection ]...
>>> conn.close()
```

### socket_connection

`socket_connection` is a convenient decorator + context manager
around `new_socket_connection` which ensures `conn.close` is implicit.

As a context manager:

```python
>>> with socket_connection(('httpbin.org', 80)) as conn:
>>>   ... [ use connection ] ...
```

As a decorator:

```python
>>> @socket_connection(('httpbin.org', 80))
>>> def my_api_call(conn, *args, **kwargs):
>>>   ... [ use connection ] ...
```

## HTTP Client

### build_http_request

- Generate HTTP GET request

  ```python
  >>> build_http_request(b'GET', b'/')
  b'GET / HTTP/1.1\r\n\r\n'
  ```

- Generate HTTP GET request with headers

  ```python
  >>> build_http_request(b'GET', b'/', conn_close=True)
  b'GET / HTTP/1.1\r\nConnection: close\r\n\r\n'
  ```

- Generate HTTP POST request with headers and body

  ```python
  >>> import json
  >>> build_http_request(b'POST', b'/form',
          headers={b'Content-type': b'application/json'},
          body=proxy.bytes_(json.dumps({'email': 'hello@world.com'})))
      b'POST /form HTTP/1.1\r\nContent-type: application/json\r\n\r\n{"email": "hello@world.com"}'
  ```

### build_http_response

```python
build_http_response(
    status_code: int,
    protocol_version: bytes = HTTP_1_1,
    reason: Optional[bytes] = None,
    headers: Optional[Dict[bytes, bytes]] = None,
    body: Optional[bytes] = None) -> bytes
```

## PKI

### API Usage

- `gen_private_key`

  ```python
  gen_private_key(
      key_path: str,
      password: str,
      bits: int = 2048,
      timeout: int = 10) -> bool
  ```

- `gen_public_key`

  ```python
  gen_public_key(
      public_key_path: str,
      private_key_path: str,
      private_key_password: str,
      subject: str,
      alt_subj_names: Optional[List[str]] = None,
      extended_key_usage: Optional[str] = None,
      validity_in_days: int = 365,
      timeout: int = 10) -> bool
  ```

- `remove_passphrase`

  ```python
  remove_passphrase(
      key_in_path: str,
      password: str,
      key_out_path: str,
      timeout: int = 10) -> bool
  ```

- `gen_csr`

  ```python
  gen_csr(
      csr_path: str,
      key_path: str,
      password: str,
      crt_path: str,
      timeout: int = 10) -> bool
  ```

- `sign_csr`

  ```python
  sign_csr(
      csr_path: str,
      crt_path: str,
      ca_key_path: str,
      ca_key_password: str,
      ca_crt_path: str,
      serial: str,
      alt_subj_names: Optional[List[str]] = None,
      extended_key_usage: Optional[str] = None,
      validity_in_days: int = 365,
      timeout: int = 10) -> bool
  ```

See [pki.py](https://github.com/abhinavsingh/proxy.py/blob/develop/proxy/common/pki.py) and
[test_pki.py](https://github.com/abhinavsingh/proxy.py/blob/develop/tests/common/test_pki.py)
for usage examples.

### CLI Usage

Use `proxy.common.pki` module for:

1. Generation of public and private keys
2. Generating CSR requests
3. Signing CSR requests using custom CA.

```console
❯ python -m proxy.common.pki -h
usage: pki.py [-h] [--password PASSWORD] [--private-key-path PRIVATE_KEY_PATH] [--public-key-path PUBLIC_KEY_PATH]
              [--subject SUBJECT] [--csr-path CSR_PATH] [--crt-path CRT_PATH] [--hostname HOSTNAME] [--openssl OPENSSL]
              action

proxy.py v2.4.4rc2.dev12+gdc06ea4 : PKI Utility

positional arguments:
  action                Valid actions: remove_passphrase, gen_private_key, gen_public_key, gen_csr, sign_csr

options:
  -h, --help            show this help message and exit
  --password PASSWORD   Password to use for encryption. Default: proxy.py
  --private-key-path PRIVATE_KEY_PATH
                        Private key path
  --public-key-path PUBLIC_KEY_PATH
                        Public key path
  --subject SUBJECT     Subject to use for public key generation. Default: /CN=localhost
  --csr-path CSR_PATH   CSR file path. Use with gen_csr and sign_csr action.
  --crt-path CRT_PATH   Signed certificate path. Use with sign_csr action.
  --hostname HOSTNAME   Alternative subject names to use during CSR signing.
  --openssl OPENSSL     Path to openssl binary. By default, we assume openssl is in your PATH
```

## Internal Documentation

### Read The Doc

- Visit [proxypy.readthedocs.io](https://proxypy.readthedocs.io/)
- Build locally using:

`make lib-doc`

### pydoc

Code is well documented.  Grab the source code and run:

`pydoc3 proxy`

### pyreverse

Generate class level hierarchy UML diagrams for in-depth analysis:

`make lib-pyreverse`

# Run Dashboard

Dashboard is currently under development and not yet bundled with `pip` packages.
To run dashboard, you must checkout the source.

Dashboard is written in Typescript and SCSS, so let's build it first using:

```console
❯ make dashboard
```

Also build the embedded `Chrome DevTools` if you plan on using it:

```console
❯ make devtools
```

Now start `proxy.py` with dashboard plugin and by overriding root directory for static server:

```console
❯ proxy --enable-dashboard --static-server-dir dashboard/public
...[redacted]... - Loaded plugin proxy.http.server.HttpWebServerPlugin
...[redacted]... - Loaded plugin proxy.dashboard.dashboard.ProxyDashboard
...[redacted]... - Loaded plugin proxy.dashboard.inspect_traffic.InspectTrafficPlugin
...[redacted]... - Loaded plugin proxy.http.inspector.DevtoolsProtocolPlugin
...[redacted]... - Loaded plugin proxy.http.proxy.HttpProxyPlugin
...[redacted]... - Listening on ::1:8899
...[redacted]... - Core Event enabled
```

Currently, enabling dashboard will also enable all the dashboard plugins.

Visit dashboard:

```console
❯ open http://localhost:8899/dashboard/
```

## Inspect Traffic

***This is a WIP and may not work as documented***

Wait for embedded `Chrome Dev Console` to load.  Currently, detail about all traffic flowing
through `proxy.py` is pushed to the `Inspect Traffic` tab.  However, received payloads are not
yet integrated with the embedded developer console.

Current functionality can be verified by opening the `Dev Console` of dashboard and inspecting
the websocket connection that dashboard established with the `proxy.py` server.

[![Proxy.Py Dashboard Inspect Traffic](https://raw.githubusercontent.com/abhinavsingh/proxy.py/develop/Dashboard.png)](https://github.com/abhinavsingh/proxy.py)

# Chrome DevTools Protocol

For scenarios where you want direct access to `Chrome DevTools` protocol websocket endpoint,
start `proxy.py` as:

```console
❯ proxy --enable-devtools --enable-events
```

Now point your CDT instance to `ws://localhost:8899/devtools`.

# Frequently Asked Questions

## Deploying proxy.py in production

Listed below are a few strategies for using `proxy.py` in your private/production/corporate projects.

### What not to do?

> You MUST `avoid forking` the repository *"just"* to put your plugin code in `proxy/plugin` directory.  Forking is recommended workflow for project contributors, NOT for project users.

- Instead, use one of the suggested approaches from below.
- Then load your plugins using `--plugin`, `--plugins` flags or `plugin` kwargs.
- See [skeleton](https://github.com/abhinavsingh/proxy.py/tree/develop/skeleton) app for example standalone project using `proxy.py`.

### Via Requirements

It is *highly* recommended that you use `proxy.py` via `requirements.txt` or similar dependency management setups. This will allow you to take advantages of regular performance updates, bug fixes, security patches and other improvements happening in the `proxy.py` ecosystem.  Example:

1. Use `--pre` option to depend upon last `pre-release`

    ```console
    ❯ pip install proxy.py --pre
    ```

    Pre-releases are similar to depending upon `develop` branch code, just that pre-releases may not point to the `HEAD`.  This could happen because pre-releases are NOT made available on `PyPi` after every PR merge.

2. Use `TestPyPi` with `--pre` option to depend upon `develop` branch code

    ```console
    ❯ pip install -i https://test.pypi.org/simple/ proxy.py --pre
    ```

    A pre-release is made available on `TestPyPi` after every PR merge.

3. Use last `stable` release code

    As usual, simply use:

    ```console
    ❯ pip install proxy.py
    ```

### Via Docker Container

If you are into deploying containers, then simply build your image from base `proxy.py` container images.

1. Use `GHCR` to build from `develop` branch code:

    ```console
    FROM ghcr.io/abhinavsingh/proxy.py:latest as base
    ```

    *PS: I use GHCR latest for several production level projects*

2. Use `DockerHub` to build from last `stable` release code:

    ```console
    FROM abhinavsingh/proxy.py:latest as base
    ```

PS: IMHO, container based strategy is *the best approach* and the only strategy that *I use myself*.

### Integrate your CI/CD with proxy.py

*Hey, but you keep making breaking changes in the develop branch.*

I hear you.  And hence, for your production grade applications, you *MUST* integrate application CI/CD with `proxy.py`.  You must make sure that your application builds and passes its tests for every PR merge into the `proxy.py` upstream repo.

If your application repository is public, in certain scenarios, PR authors may send patch PRs for all dependents to maintain backward incompatibility and green CI/CD.

CI/CD integration ensure your app continues to build with latest `proxy.py` code.  Depending upon where you host your code, use the strategy listed below:

- GitHub

    TBD

- Google Cloud Build

    TBD

- AWS

    TBD

- Azure

    TBD

- Others

    TBD

> At some stage, we'll deprecate `master` branch segregation and simply maintain a `develop` branch.  As dependents can maintain stability via CI/CD integrations. Currently, it's hard for a production grade project to blindly depend upon `develop` branch.

## Stable vs Develop

- `master` branch contains latest `stable` code and is available via `PyPi` repository and `Docker` containers via `docker.io` and `ghcr.io` registries.

  Issues reported for `stable` releases are considered with top-priority.  However, currently we don't back port fixes into older releases.  Example, if you reported an issue in `v2.3.1`, but current `master` branch now contains `v2.4.0rc1`.  Then, the fix will land in `v2.4.0rc2`.

- `develop` branch contains cutting edge changes

  Development branch is kept stable *(most of the times)*. **But**, if you want *100% reliability* and serving users in *production environment*, ALWAYS use the stable version.

### Release Schedule

A `vX.Y.ZrcN` pull request is created once a month which merges `develop` → `master`.  Find below how code flows from a pull request to the next stable release.

1. Development release is deployed from `develop` → `test.pypi.org` after every pull request merge

2. Alpha release is deployed from `develop` → `pypi.org` **before** merging the `vX.Y.Z.rcN` pull request from `develop` → `master` branch.  There can be multiple alpha releases made before merging the `rc` pull request

3. Beta release is deployed from `master` → `pypi.org`.  Beta releases are made in preparation of `rc` releases and can be skipped if unnecessary

4. Release candidate is deployed from `master` → `pypi.org`.  Release candidates are always made available before final stable release

5. Stable release is deployed from `master` → `pypi.org`

## Threads vs Threadless

### `v1.x`

`proxy.py` used to spawn new threads for handling client requests.

### `v2.0+`

`proxy.py` added support for threadless execution of client requests using `asyncio`.

### `v2.4.0+`

Threadless execution was turned ON by default for `Python 3.8+` on `mac` and `linux` environments.

`proxy.py` threadless execution has been reported safe on these environments by our users. If you are running into trouble, fallback to threaded mode using `--threaded` flag.

For `windows` and `Python < 3.8`, you can still try out threadless mode by starting `proxy.py` with `--threadless` flag.

If threadless works for you, consider sending a PR by editing `_env_threadless_compliant` method in the `proxy/common/constants.py` file.

## Threadless Remote vs Local execution mode

Original threadless implementation used `remote` execution mode.  This is also depicted under [High level architecture](#high-level-architecture) as ASCII art.

Under `remote` execution mode, acceptors delegate incoming client connection processing to a remote worker process.  By default, acceptors delegate connections in round-robin fashion.  Worker processing the request may or may not be running on the same CPU core as the acceptor.  This architecture scales well for high throughput, but results in spawning two process per CPU core.

Example, if there are N-CPUs on the machine, by default, N acceptors and N worker processes are started.  You can tune number of processes using `--num-acceptors` and `--num-workers` flag.  You might want more workers than acceptors or vice versa depending upon your use case.

In v2.4.x, `local` execution mode was added, mainly to reduce number of processes spawned by default.  This model serves well for day-to-day single user use cases and for developer testing scenarios.  Under `local` execution mode, acceptors delegate client connections to a companion thread, instead of a remote process.  `local` execution mode ensure CPU affinity, unlike in the `remote` mode where acceptor and worker might be running on different CPU cores.

`--local-executor 1` was made default in v2.4.x series.  Under `local` execution mode, `--num-workers` flag has no effect, as no remote workers are started.

To use `remote` execution mode, use `--local-executor 0` flag.  Then use `--num-workers` to tune number of worker processes.

## SyntaxError: invalid syntax

`proxy.py` is strictly typed and uses Python `typing` annotations. Example:

```python
>>> my_strings : List[str] = []
>>> #############^^^^^^^^^#####
```

Hence a Python version that understands typing annotations is required.
Make sure you are using `Python 3.6+`.

Verify the version before running `proxy.py`:

`❯ python --version`

All `typing` annotations can be replaced with `comment-only` annotations. Example:

```python
>>> my_strings = [] # List[str]
>>> ################^^^^^^^^^^^
```

It will enable `proxy.py` to run on Python `pre-3.6`, even on `2.7`.
However, as all future versions of Python will support `typing` annotations,
this has not been considered.

## Unable to load plugins

Make sure plugin modules are discoverable by adding them to `PYTHONPATH`. Example:

`PYTHONPATH=/path/to/my/app proxy --plugins my_app.proxyPlugin`

```console
...[redacted]... - Loaded plugin proxy.HttpProxyPlugin
...[redacted]... - Loaded plugin my_app.proxyPlugin
```

OR, simply pass fully-qualified path as parameter, e.g.

`proxy --plugins /path/to/my/app/my_app.proxyPlugin`

Here is a quick working example:

- Contents of `/tmp/plug` folder

```console
╰─ ls -1 /tmp/plug                                                                                                                       ─╯
my_plugin.py
```

- Custom `MyPlugin` class

```console
╰─ cat /tmp/plug/my_plugin.py                                                                                                            ─╯
from proxy.http.proxy import HttpProxyBasePlugin


class MyPlugin(HttpProxyBasePlugin):
  pass
```

This is an empty plugin for demonstrating external plugin usage. You must implement necessary methods to make your plugins work for real traffic

- Start `proxy.py` with `MyPlugin`

```console
╰─ PYTHONPATH=/tmp/plug proxy --plugin my_plugin.MyPlugin                                                                      ─╯
...[redacted]... - Loaded plugin proxy.http.proxy.HttpProxyPlugin
...[redacted]... - Loaded plugin my_plugin.MyPlugin
...[redacted]... - Listening on ::1:8899
```

## Unable to connect with proxy.py from remote host

Make sure `proxy.py` is listening on correct network interface.
Try following flags:

- For IPv6 `--hostname ::`
- For IPv4 `--hostname 0.0.0.0`

## Basic auth not working with a browser

Most likely it's a browser integration issue with system keychain.

- First verify that basic auth is working using `curl`

  `curl -v -x username:password@localhost:8899 https://httpbin.org/get`

- See [this thread](https://github.com/abhinavsingh/proxy.py/issues/89#issuecomment-534845710)
  for further details.

## Docker image not working on macOS

It's a compatibility issue with `vpnkit`.

See [moby/vpnkit exhausts docker resources](https://github.com/abhinavsingh/proxy.py/issues/43)
and [Connection refused: The proxy could not connect](https://github.com/moby/vpnkit/issues/469)
for some background.

## GCE log viewer integration for proxy.py

A starter [fluentd.conf](https://github.com/abhinavsingh/proxy.py/blob/develop/helper/fluentd.conf)
template is available.

1. Copy this configuration file as `proxy.py.conf` under
   `/etc/google-fluentd/config.d/`

2. Update `path` field to log file path as used with `--log-file` flag.
   By default `/tmp/proxy.log` path is tailed.

3. Reload `google-fluentd`:

   `sudo service google-fluentd restart`

Now `proxy.py` logs can be browsed using
[GCE log viewer](https://console.cloud.google.com/logs/viewer).

## `ValueError: filedescriptor out of range in select`

`proxy.py` is made to handle thousands of connections per second
without any socket leaks.

1. Make use of `--open-file-limit` flag to customize `ulimit -n`.
2. Make sure to adjust `--backlog` flag for higher concurrency.

If nothing helps, [open an issue](https://github.com/abhinavsingh/proxy.py/issues/new)
with `requests per second` sent and output of following debug script:

```console
❯ ./helper/monitor_open_files.sh <proxy-py-pid>
```

## None:None in access logs

Sometimes you may see `None:None` in access logs. It simply means
that an upstream server connection was never established i.e.
`upstream_host=None`, `upstream_port=None`.

There can be several reasons for no upstream connection,
few obvious ones include:

1. Client established a connection but never completed the request.
2. A plugin returned a response prematurely, avoiding connection to upstream server.

## OSError when wrapping client for TLS Interception

With `TLS Interception` on, you might occasionally see following exceptions:

```console
2021-11-06 23:33:34,540 - pid:91032 [E] server.intercept:678 - OSError when wrapping client
Traceback (most recent call last):
  ...[redacted]...
  ...[redacted]...
  ...[redacted]...
ssl.SSLError: [SSL: TLSV1_ALERT_UNKNOWN_CA] tlsv1 alert unknown ca (_ssl.c:997)
...[redacted]... - CONNECT oauth2.googleapis.com:443 - 0 bytes - 272.08 ms
```

Some clients can throw `TLSV1_ALERT_UNKNOWN_CA` if they cannot verify the certificate of the server
because it is signed by an unknown issuer CA.  Which is the case when we are doing TLS interception.
This can be for a variety of reasons e.g. certificate pinning etc.

Another exception you might see is `CERTIFICATE_VERIFY_FAILED`:

```console
2021-11-06 23:36:02,002 - pid:91033 [E] handler.handle_readables:293 - Exception while receiving from client connection <socket.socket fd=28, family=AddressFamily.AF_INET, type=SocketKind.SOCK_STREAM, proto=0, laddr=('127.0.0.1', 8899), raddr=('127.0.0.1', 51961)> with reason SSLCertVerificationError(1, '[SSL: CERTIFICATE_VERIFY_FAILED] certificate verify failed: self signed certificate in certificate chain (_ssl.c:997)')
Traceback (most recent call last):
  ...[redacted]...
  ...[redacted]...
  ...[redacted]...
ssl.SSLCertVerificationError: [SSL: CERTIFICATE_VERIFY_FAILED] certificate verify failed: self signed certificate in certificate chain (_ssl.c:997)
...[redacted]... - CONNECT init.push.apple.com:443 - 0 bytes - 892.99 ms
```

In future, we might support serving original HTTPS content for such clients while still
performing TLS interception in the background.  This will keep the clients happy without
impacting our ability to TLS intercept.  Unfortunately, this feature is currently not available.

Another example with `SSLEOFError` exception:

```console
2021-11-06 23:46:40,446 - pid:91034 [E] server.intercept:678 - OSError when wrapping client
Traceback (most recent call last):
  ...[redacted]...
  ...[redacted]...
  ...[redacted]...
ssl.SSLEOFError: EOF occurred in violation of protocol (_ssl.c:997)
...[redacted]... - CONNECT stock.adobe.io:443 - 0 bytes - 685.32 ms
```

# Plugin Developer and Contributor Guide

## High level architecture

```console
                        +-------------+
                        |             |
                        |  Proxy([])  |
                        |             |
                        +------+------+
                               |
                               |
                   +-----------v--------------+
                   |                          |
                   |    AcceptorPool(...)     |
                   |                          |
                   +------------+-------------+
                                |
+-----------------+             |           +-----------------+
|                 |             |           |                 |
|   Acceptor(..)  <-------------+----------->  Acceptor(..)   |
|                 |                         |                 |
+---+-------------+                         +---------+-------+
    |                                                 |
    |                                                 |
    |    +------++------++------++------++------+     |
    |    |      ||      ||      ||      ||      |     |
    +---->      ||      ||      ||      ||      <-----+
         |      ||      ||      ||      ||      |
         +------++------++------++------++------+
                Threadless Worker Processes
```

`proxy.py` is made with performance in mind.  By default, `proxy.py`
will try to utilize all available CPU cores to it for accepting new
client connections. This is achieved by starting `AcceptorPool` which
listens on configured server port. Then, `AcceptorPool` starts `Acceptor`
processes (`--num-acceptors`) to accept incoming client connections.
Alongside, if `--threadless` is enabled, `ThreadlessPool` is setup
which starts `Threadless` processes (`--num-workers`) to handle
the incoming client connections.

Each `Acceptor` process delegates the accepted client connection
to a threadless process via `Work` class.  Currently, `HttpProtocolHandler`
is the default work class.

`HttpProtocolHandler` simply assumes that incoming clients will follow
HTTP specification.  Specific HTTP proxy and HTTP server implementations
are written as plugins of `HttpProtocolHandler`.

See documentation of `HttpProtocolHandlerPlugin` for available lifecycle hooks.
Use `HttpProtocolHandlerPlugin` to add new features for http(s) clients. Example,
See `HttpWebServerPlugin`.

## Everything is a plugin

Within `proxy.py` everything is a plugin.

- We enabled `proxy server` plugins using `--plugins` flag.
  Proxy server `HttpProxyPlugin` is a plugin of `HttpProtocolHandler`.
  Further, Proxy server allows plugin through `HttpProxyBasePlugin` specification.

- All the proxy server [plugin examples](#plugin-examples) were implementing
  `HttpProxyBasePlugin`. See documentation of `HttpProxyBasePlugin` for available
  lifecycle hooks. Use `HttpProxyBasePlugin` to modify behavior of http(s) proxy protocol
  between client and upstream server. Example,
  [FilterByUpstreamHostPlugin](#filterbyupstreamhostplugin).

- We also enabled inbuilt `web server` using `--enable-web-server`.
  Web server `HttpWebServerPlugin` is a plugin of `HttpProtocolHandler`
  and implements `HttpProtocolHandlerPlugin` specification.

- There also is a `--disable-http-proxy` flag. It disables inbuilt proxy server.
  Use this flag with `--enable-web-server` flag to run `proxy.py` as a programmable
  http(s) server.

## Managing states for your stateless plugins

Plugin class instances are created per-request.  Most importantly,
plugin instances are created within CPU core context where the request
was received.

For above reason, global variables in your plugins may work as expected.
Your plugin code by design must be **stateless**.

To manage global states, you have a couple of options:
1) Make use of Python's [multiprocessing safe data structures](https://python.readthedocs.io/en/latest/library/multiprocessing.html#sharing-state-between-processes)
2) Make use of `proxy.py` in-built [eventing mechanism](https://github.com/abhinavsingh/proxy.py/blob/develop/tutorial/eventing.ipynb)

## Passing processing context between plugins

Sometimes, a plugin may need to pass additional context to other plugins after them in the processing chain.  Example, this additional
context can also be dumped as part of access logs.

To pass processing context, make use of plugin's `on_access_log` method.  See how [Program Name](https://github.com/abhinavsingh/proxy.py/blob/develop/proxy/plugin/program_name.py) plugin modifies default `client_ip` key in the context and updates it to detected program name.

As a result, when we enable [Program Name Plugin](#programnameplugin), we see local client program name instead of IP address in the access logs.

## Development Guide

### Setup Local Environment

Contributors must start `proxy.py` from source to verify and develop new features / fixes.

See [Run proxy.py from command line using repo source](#from-command-line-using-repo-source) for details.


[![WARNING](https://img.shields.io/static/v1?label=MacOS&message=warning&color=red)](https://github.com/abhinavsingh/proxy.py/issues/642#issuecomment-960819271) On `macOS`
you must install `Python` using `pyenv`, as `Python` installed via `homebrew` tends
to be problematic.  See linked thread for more details.

### Setup Git Hooks

Pre-commit hook ensures tests are passing.

1. `cd /path/to/proxy.py`
2. `ln -s $(PWD)/git-pre-commit .git/hooks/pre-commit`

Pre-push hook ensures lint and tests are passing.

1. `cd /path/to/proxy.py`
2. `ln -s $(PWD)/git-pre-push .git/hooks/pre-push`

### Sending a Pull Request

Every pull request is tested using GitHub actions.

See [GitHub workflow](https://github.com/abhinavsingh/proxy.py/tree/develop/.github/workflows)
for list of tests.

# Projects Using Proxy.Py

Some of the projects using `proxy.py`

1. [ray-project](https://github.com/ray-project/ray)
2. [aio-libs](https://github.com/aio-libs/aiohttp)
3. [wifipumpkin3](https://github.com/P0cL4bs/wifipumpkin3)
4. [MerossIot](https://github.com/albertogeniola/MerossIot)
5. [pyshorteners](https://github.com/ellisonleao/pyshorteners)
6. [Slack API](https://github.com/slackapi/python-slack-events-api)
7. [ibeam](https://github.com/Voyz/ibeam)
8. [PyPaperBot](https://github.com/ferru97/PyPaperBot)

For full list see [used by](https://github.com/abhinavsingh/proxy.py/network/dependents?package_id=UGFja2FnZS01MjQ0MDY5Ng%3D%3D)

# Benchmarks

See [Benchmark](https://github.com/abhinavsingh/proxy.py/tree/develop/benchmark) directory on how to run benchmark comparisons with other OSS web servers.

To run standalone benchmark for `proxy.py`, use the following command from repo root:

```console
❯ ./benchmark/compare.sh
```

# Flags

```console
❯ proxy -h
usage: -m [-h] [--tunnel-hostname TUNNEL_HOSTNAME] [--tunnel-port TUNNEL_PORT]
          [--tunnel-username TUNNEL_USERNAME]
          [--tunnel-ssh-key TUNNEL_SSH_KEY]
          [--tunnel-ssh-key-passphrase TUNNEL_SSH_KEY_PASSPHRASE]
          [--tunnel-remote-port TUNNEL_REMOTE_PORT] [--threadless]
          [--threaded] [--num-workers NUM_WORKERS] [--enable-events]
          [--local-executor LOCAL_EXECUTOR] [--backlog BACKLOG]
          [--hostname HOSTNAME] [--hostnames HOSTNAMES [HOSTNAMES ...]]
          [--port PORT] [--ports PORTS [PORTS ...]] [--port-file PORT_FILE]
          [--unix-socket-path UNIX_SOCKET_PATH]
          [--num-acceptors NUM_ACCEPTORS] [--version] [--log-level LOG_LEVEL]
          [--log-file LOG_FILE] [--log-format LOG_FORMAT]
          [--open-file-limit OPEN_FILE_LIMIT]
          [--plugins PLUGINS [PLUGINS ...]] [--enable-dashboard]
          [--basic-auth BASIC_AUTH] [--enable-ssh-tunnel]
          [--work-klass WORK_KLASS] [--pid-file PID_FILE] [--openssl OPENSSL]
          [--data-dir DATA_DIR] [--ssh-listener-klass SSH_LISTENER_KLASS]
          [--enable-proxy-protocol] [--enable-conn-pool] [--key-file KEY_FILE]
          [--cert-file CERT_FILE] [--client-recvbuf-size CLIENT_RECVBUF_SIZE]
          [--server-recvbuf-size SERVER_RECVBUF_SIZE]
          [--max-sendbuf-size MAX_SENDBUF_SIZE] [--timeout TIMEOUT]
          [--disable-http-proxy] [--disable-headers DISABLE_HEADERS]
          [--ca-key-file CA_KEY_FILE] [--insecure] [--ca-cert-dir CA_CERT_DIR]
          [--ca-cert-file CA_CERT_FILE] [--ca-file CA_FILE]
          [--ca-signing-key-file CA_SIGNING_KEY_FILE]
          [--auth-plugin AUTH_PLUGIN] [--cache-requests]
          [--cache-by-content-type] [--cache-dir CACHE_DIR]
          [--proxy-pool PROXY_POOL] [--enable-web-server]
          [--enable-static-server] [--static-server-dir STATIC_SERVER_DIR]
          [--min-compression-length MIN_COMPRESSION_LENGTH]
          [--enable-reverse-proxy] [--pac-file PAC_FILE]
          [--pac-file-url-path PAC_FILE_URL_PATH]
          [--cloudflare-dns-mode CLOUDFLARE_DNS_MODE]
          [--filtered-upstream-hosts FILTERED_UPSTREAM_HOSTS]
          [--filtered-client-ips-mode FILTERED_CLIENT_IPS_MODE]
          [--filtered-client-ips FILTERED_CLIENT_IPS]
          [--filtered-url-regex-config FILTERED_URL_REGEX_CONFIG]

<<<<<<< HEAD
proxy.py v2.4.4rc6.dev172+ge1879403.d20240425
=======
proxy.py v2.4.4rc6.dev8+g81aa82b.d20240429
>>>>>>> e2f8dab7

options:
  -h, --help            show this help message and exit
  --tunnel-hostname TUNNEL_HOSTNAME
                        Default: None. Remote hostname or IP address to which
                        SSH tunnel will be established.
  --tunnel-port TUNNEL_PORT
                        Default: 22. SSH port of the remote host.
  --tunnel-username TUNNEL_USERNAME
                        Default: None. Username to use for establishing SSH
                        tunnel.
  --tunnel-ssh-key TUNNEL_SSH_KEY
                        Default: None. Private key path in pem format
  --tunnel-ssh-key-passphrase TUNNEL_SSH_KEY_PASSPHRASE
                        Default: None. Private key passphrase
  --tunnel-remote-port TUNNEL_REMOTE_PORT
                        Default: 8899. Remote port which will be forwarded
                        locally for proxy.
  --threadless          Default: True. Enabled by default on Python 3.8+ (mac,
                        linux). When disabled a new thread is spawned to
                        handle each client connection.
  --threaded            Default: False. Disabled by default on Python < 3.8
                        and windows. When enabled a new thread is spawned to
                        handle each client connection.
  --num-workers NUM_WORKERS
                        Defaults to number of CPU cores.
  --enable-events       Default: False. Enables core to dispatch lifecycle
                        events. Plugins can be used to subscribe for core
                        events.
  --local-executor LOCAL_EXECUTOR
                        Default: 1. Enabled by default. Use 0 to disable. When
                        enabled acceptors will make use of local (same
                        process) executor instead of distributing load across
                        remote (other process) executors. Enable this option
                        to achieve CPU affinity between acceptors and
                        executors, instead of using underlying OS kernel
                        scheduling algorithm.
  --backlog BACKLOG     Default: 100. Maximum number of pending connections to
                        proxy server.
  --hostname HOSTNAME   Default: 127.0.0.1. Server IP address.
  --hostnames HOSTNAMES [HOSTNAMES ...]
                        Default: None. Additional IP addresses to listen on.
  --port PORT           Default: 8899. Server port. To listen on more ports,
                        pass them using --ports flag.
  --ports PORTS [PORTS ...]
                        Default: None. Additional ports to listen on.
  --port-file PORT_FILE
                        Default: None. Save server port numbers. Useful when
                        using --port=0 ephemeral mode.
  --unix-socket-path UNIX_SOCKET_PATH
                        Default: None. Unix socket path to use. When provided
                        --host and --port flags are ignored
  --num-acceptors NUM_ACCEPTORS
                        Defaults to number of CPU cores.
  --version, -v         Prints proxy.py version.
  --log-level LOG_LEVEL
                        Valid options: DEBUG, INFO (default), WARNING, ERROR,
                        CRITICAL. Both upper and lowercase values are allowed.
                        You may also simply use the leading character e.g.
                        --log-level d
  --log-file LOG_FILE   Default: sys.stdout. Log file destination.
  --log-format LOG_FORMAT
                        Log format for Python logger.
  --open-file-limit OPEN_FILE_LIMIT
                        Default: 1024. Maximum number of files (TCP
                        connections) that proxy.py can open concurrently.
  --plugins PLUGINS [PLUGINS ...]
                        Comma separated plugins. You may use --plugins flag
                        multiple times.
  --enable-dashboard    Default: False. Enables proxy.py dashboard.
  --basic-auth BASIC_AUTH
                        Default: No authentication. Specify colon separated
                        user:password to enable basic authentication.
  --enable-ssh-tunnel   Default: False. Enable SSH tunnel.
  --work-klass WORK_KLASS
                        Default: proxy.http.HttpProtocolHandler. Work klass to
                        use for work execution.
  --pid-file PID_FILE   Default: None. Save "parent" process ID to a file.
  --openssl OPENSSL     Default: openssl. Path to openssl binary. By default,
                        assumption is that openssl is in your PATH.
  --data-dir DATA_DIR   Default: ~/.proxypy. Path to proxypy data directory.
  --ssh-listener-klass SSH_LISTENER_KLASS
                        Default: proxy.core.ssh.listener.SshTunnelListener. An
                        implementation of BaseSshTunnelListener
  --enable-proxy-protocol
                        Default: False. If used, will enable proxy protocol.
                        Only version 1 is currently supported.
  --enable-conn-pool    Default: False. (WIP) Enable upstream connection
                        pooling.
  --key-file KEY_FILE   Default: None. Server key file to enable end-to-end
                        TLS encryption with clients. If used, must also pass
                        --cert-file.
  --cert-file CERT_FILE
                        Default: None. Server certificate to enable end-to-end
                        TLS encryption with clients. If used, must also pass
                        --key-file.
  --client-recvbuf-size CLIENT_RECVBUF_SIZE
                        Default: 128 KB. Maximum amount of data received from
                        the client in a single recv() operation.
  --server-recvbuf-size SERVER_RECVBUF_SIZE
                        Default: 128 KB. Maximum amount of data received from
                        the server in a single recv() operation.
  --max-sendbuf-size MAX_SENDBUF_SIZE
                        Default: 64 KB. Maximum amount of data to flush in a
                        single send() operation.
  --timeout TIMEOUT     Default: 10.0. Number of seconds after which an
                        inactive connection must be dropped. Inactivity is
                        defined by no data sent or received by the client.
  --disable-http-proxy  Default: False. Whether to disable
                        proxy.HttpProxyPlugin.
  --disable-headers DISABLE_HEADERS
                        Default: None. Comma separated list of headers to
                        remove before dispatching client request to upstream
                        server.
  --ca-key-file CA_KEY_FILE
                        Default: None. CA key to use for signing dynamically
                        generated HTTPS certificates. If used, must also pass
                        --ca-cert-file and --ca-signing-key-file
  --insecure            Default: False. Disables certificate verification
  --ca-cert-dir CA_CERT_DIR
                        Default: ~/.proxy/certificates. Directory to store
                        dynamically generated certificates. Also see --ca-key-
                        file, --ca-cert-file and --ca-signing-key-file
  --ca-cert-file CA_CERT_FILE
                        Default: None. Signing certificate to use for signing
                        dynamically generated HTTPS certificates. If used,
                        must also pass --ca-key-file and --ca-signing-key-file
<<<<<<< HEAD
  --ca-file CA_FILE     Default: /Users/abhinavsingh/Dev/proxy.py/.venv31013/l
                        ib/python3.10/site-packages/certifi/cacert.pem.
=======
  --ca-file CA_FILE     Default: /home/kali/projects/proxy_add_selfsinged/venv
                        /lib/python3.11/site-packages/certifi/cacert.pem.
>>>>>>> e2f8dab7
                        Provide path to custom CA bundle for peer certificate
                        verification
  --ca-signing-key-file CA_SIGNING_KEY_FILE
                        Default: None. CA signing key to use for dynamic
                        generation of HTTPS certificates. If used, must also
                        pass --ca-key-file and --ca-cert-file
  --auth-plugin AUTH_PLUGIN
                        Default: proxy.http.proxy.auth.AuthPlugin. Auth plugin
                        to use instead of default basic auth plugin.
  --cache-requests      Default: False. Whether to also write request packets
                        in the cache file.
  --cache-by-content-type
                        Default: False. Whether to extract content by type
                        from responses. Extracted content type is written to
                        the cache directory e.g. video.mp4.
  --cache-dir CACHE_DIR
                        Default: /home/kali/.proxy/cache. Flag only applicable
                        when cache plugin is used with on-disk storage.
  --proxy-pool PROXY_POOL
                        List of upstream proxies to use in the pool
  --enable-web-server   Default: False. Whether to enable
                        proxy.HttpWebServerPlugin.
  --enable-static-server
                        Default: False. Enable inbuilt static file server.
                        Optionally, also use --static-server-dir to serve
                        static content from custom directory. By default,
                        static file server serves out of installed proxy.py
                        python module folder.
  --static-server-dir STATIC_SERVER_DIR
                        Default: "public" folder in directory where proxy.py
                        is placed. This option is only applicable when static
                        server is also enabled. See --enable-static-server.
  --min-compression-length MIN_COMPRESSION_LENGTH
                        Default: 20 bytes. Sets the minimum length of a
                        response that will be compressed (gzipped).
  --enable-reverse-proxy
                        Default: False. Whether to enable reverse proxy core.
  --pac-file PAC_FILE   A file (Proxy Auto Configuration) or string to serve
                        when the server receives a direct file request. Using
                        this option enables proxy.HttpWebServerPlugin.
  --pac-file-url-path PAC_FILE_URL_PATH
                        Default: /. Web server path to serve the PAC file.
  --cloudflare-dns-mode CLOUDFLARE_DNS_MODE
                        Default: security. Either "security" (for malware
                        protection) or "family" (for malware and adult content
                        protection)
  --filtered-upstream-hosts FILTERED_UPSTREAM_HOSTS
                        Default: Blocks Facebook. Comma separated list of IPv4
                        and IPv6 addresses.
  --filtered-client-ips-mode FILTERED_CLIENT_IPS_MODE
                        Default: blacklist. Can be either "whitelist"
                        (restrict access to specific IPs)or "blacklist" (allow
                        everything except specific IPs).
  --filtered-client-ips FILTERED_CLIENT_IPS
                        Default: 127.0.0.1,::1. Comma separated list of IPv4
                        and IPv6 addresses.
  --filtered-url-regex-config FILTERED_URL_REGEX_CONFIG
                        Default: No config. Comma separated list of IPv4 and
                        IPv6 addresses.

Proxy.py not working? Report at:
https://github.com/abhinavsingh/proxy.py/issues/new
```<|MERGE_RESOLUTION|>--- conflicted
+++ resolved
@@ -2380,11 +2380,7 @@
           [--filtered-client-ips FILTERED_CLIENT_IPS]
           [--filtered-url-regex-config FILTERED_URL_REGEX_CONFIG]
 
-<<<<<<< HEAD
 proxy.py v2.4.4rc6.dev172+ge1879403.d20240425
-=======
-proxy.py v2.4.4rc6.dev8+g81aa82b.d20240429
->>>>>>> e2f8dab7
 
 options:
   -h, --help            show this help message and exit
@@ -2512,13 +2508,8 @@
                         Default: None. Signing certificate to use for signing
                         dynamically generated HTTPS certificates. If used,
                         must also pass --ca-key-file and --ca-signing-key-file
-<<<<<<< HEAD
   --ca-file CA_FILE     Default: /Users/abhinavsingh/Dev/proxy.py/.venv31013/l
                         ib/python3.10/site-packages/certifi/cacert.pem.
-=======
-  --ca-file CA_FILE     Default: /home/kali/projects/proxy_add_selfsinged/venv
-                        /lib/python3.11/site-packages/certifi/cacert.pem.
->>>>>>> e2f8dab7
                         Provide path to custom CA bundle for peer certificate
                         verification
   --ca-signing-key-file CA_SIGNING_KEY_FILE
