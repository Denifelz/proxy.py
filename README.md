--- conflicted
+++ resolved
@@ -25,7 +25,6 @@
 
 [![Become a Backer](https://opencollective.com/proxypy/tiers/backer.svg?avatarHeight=72)](https://opencollective.com/proxypy)
 
-<<<<<<< HEAD
 # Table of Contents
 
 - [Features](#features)
@@ -111,96 +110,6 @@
   - [v0.x](#v0x)
 
 # Features
-=======
-Table of Contents
-=================
-
-* [Features](#features)
-* [Install](#install)
-    * [Using PIP](#using-pip)
-        * [Stable version](#stable-version-with-pip)
-        * [Development version](#development-version-with-pip)
-    * [Using Docker](#using-docker)
-        * [Stable version](#stable-version-from-docker-hub)
-        * [Development version](#build-development-version-locally)
-    * [Using HomeBrew](#using-homebrew)
-        * [Stable version](#stable-version-with-homebrew)
-        * [Development version](#development-version-with-homebrew)
-* [Start proxy.py](#start-proxypy)
-    * [From command line when installed using PIP](#from-command-line-when-installed-using-pip)
-        * [Run it](#run-it)
-        * [Understanding logs](#understanding-logs)
-        * [Enable DEBUG logging](#enable-debug-logging)
-    * [From command line using repo source](#from-command-line-using-repo-source)
-    * [Docker Image](#docker-image)
-        * [Customize Startup Flags](#customize-startup-flags)
-* [Plugin Examples](#plugin-examples)
-    * [HTTP Proxy Plugins](#http-proxy-plugins)
-        * [ShortLink Plugin](#shortlinkplugin)
-        * [Modify Post Data Plugin](#modifypostdataplugin)
-        * [Mock Api Plugin](#mockrestapiplugin)
-        * [Redirect To Custom Server Plugin](#redirecttocustomserverplugin)
-        * [Filter By Upstream Host Plugin](#filterbyupstreamhostplugin)
-        * [Cache Responses Plugin](#cacheresponsesplugin)
-        * [Man-In-The-Middle Plugin](#maninthemiddleplugin)
-        * [Proxy Pool Plugin](#proxypoolplugin)
-        * [FilterByClientIpPlugin](#filterbyclientipplugin)
-        * [ModifyChunkResponsePlugin](#modifychunkresponseplugin)
-    * [HTTP Web Server Plugins](#http-web-server-plugins)
-        * [Reverse Proxy](#reverse-proxy)
-        * [Web Server Route](#web-server-route)
-    * [Plugin Ordering](#plugin-ordering)
-* [End-to-End Encryption](#end-to-end-encryption)
-* [TLS Interception](#tls-interception)
-    * [TLS Interception With Docker](#tls-interception-with-docker)
-* [Proxy Over SSH Tunnel](#proxy-over-ssh-tunnel)
-    * [Proxy Remote Requests Locally](#proxy-remote-requests-locally)
-    * [Proxy Local Requests Remotely](#proxy-local-requests-remotely)
-* [Embed proxy.py](#embed-proxypy)
-    * [Blocking Mode](#blocking-mode)
-    * [Non-blocking Mode](#non-blocking-mode)
-    * [Loading Plugins](#loading-plugins)
-* [Unit testing with proxy.py](#unit-testing-with-proxypy)
-    * [proxy.TestCase](#proxytestcase)
-    * [Override Startup Flags](#override-startup-flags)
-    * [With unittest.TestCase](#with-unittesttestcase)
-* [Plugin Developer and Contributor Guide](#plugin-developer-and-contributor-guide)
-    * [Everything is a plugin](#everything-is-a-plugin)
-    * [Internal Architecture](#internal-architecture)
-    * [Internal Documentation](#internal-documentation)
-    * [Development Guide](#development-guide)
-        * [Setup Local Environment](#setup-local-environment)
-        * [Setup pre-commit hook](#setup-pre-commit-hook)
-        * [Sending a Pull Request](#sending-a-pull-request)
-* [Utilities](#utilities)
-    * [TCP](#tcp-sockets)
-        * [new_socket_connection](#new_socket_connection)
-        * [socket_connection](#socket_connection)
-    * [Http](#http-client)
-        * [build_http_request](#build_http_request)
-        * [build_http_response](#build_http_response)
-    * [Public Key Infrastructure](#pki)
-        * [API Usage](#api-usage)
-        * [CLI Usage](#cli-usage)
-* [Frequently Asked Questions](#frequently-asked-questions)
-    * [Threads vs Threadless](#threads-vs-threadless)
-    * [SyntaxError: invalid syntax](#syntaxerror-invalid-syntax)
-    * [Unable to load plugins](#unable-to-load-plugins)
-    * [Unable to connect with proxy.py from remote host](#unable-to-connect-with-proxypy-from-remote-host)
-    * [Basic auth not working with a browser](#basic-auth-not-working-with-a-browser)
-    * [Docker image not working on MacOS](#docker-image-not-working-on-macos)
-    * [ValueError: filedescriptor out of range in select](#valueerror-filedescriptor-out-of-range-in-select)
-    * [None:None in access logs](#nonenone-in-access-logs)
-* [Flags](#flags)
-* [Changelog](#changelog)
-    * [v2.x](#v2x)
-    * [v1.x](#v1x)
-    * [v0.x](#v0x)
-
-Features
-========
->>>>>>> 5b5c77ed
-
 - Fast & Scalable
 
   - Scales by using all available cores on the system
@@ -762,11 +671,7 @@
 
 ### FilterByClientIpPlugin
 
-<<<<<<< HEAD
 Reject traffic from specific IP addresses. By default this
-=======
-Reject traffic from specific IP addresses.  By default this
->>>>>>> 5b5c77ed
 plugin blocks traffic from `127.0.0.1` and `::1`.
 
 Start `proxy.py` as:
@@ -792,11 +697,7 @@
 
 ### ModifyChunkResponsePlugin
 
-<<<<<<< HEAD
 This plugin demonstrate how to modify chunked encoded responses. In able to do so, this plugin uses `proxy.py` core to parse the chunked encoded response. Then we reconstruct the response using custom hardcoded chunks, ignoring original chunks received from upstream server.
-=======
-This plugin demonstrate how to modify chunked encoded responses.  In able to do so, this plugin uses `proxy.py` core to parse the chunked encoded response.  Then we reconstruct the response using custom hardcoded chunks, ignoring original chunks received from upstream server.
->>>>>>> 5b5c77ed
 
 Start `proxy.py` as:
 
@@ -923,11 +824,7 @@
 }
 ```
 
-<<<<<<< HEAD
 If you want to avoid passing `--proxy-cacert` flag, also consider signing generated SSL certificates. Example:
-=======
-If you want to avoid passing `--proxy-cacert` flag, also consider signing generated SSL certificates.  Example:
->>>>>>> 5b5c77ed
 
 First, generate CA certificates:
 
@@ -941,16 +838,9 @@
 make sign-https-certificates
 ```
 
-<<<<<<< HEAD
 Now restart the server with `--cert-file https-signed-cert.pem` flag. Note that you must also trust generated `ca-cert.pem` in your system keychain.
 
 # TLS Interception
-=======
-Now restart the server with `--cert-file https-signed-cert.pem` flag.  Note that you must also trust generated `ca-cert.pem` in your system keychain.
-
-TLS Interception
-=================
->>>>>>> 5b5c77ed
 
 By default, `proxy.py` will not decrypt `https` traffic between client and server.
 To enable TLS interception first generate root CA certificates:
@@ -1301,19 +1191,11 @@
 ```
 
 Note that it supports:
-<<<<<<< HEAD
 
 1. The fully-qualified name of a class as `bytes`
 2. Any `type` instance for a Proxy.py plugin class. This is espacially useful for custom plugins defined locally.
 
 # Unit testing with proxy.py
-=======
-1. The fully-qualified name of a class as `bytes`
-2. Any `type` instance for a Proxy.py plugin class. This is espacially useful for custom plugins defined locally.
-
-Unit testing with proxy.py
-==========================
->>>>>>> 5b5c77ed
 
 ## proxy.TestCase
 
@@ -1788,7 +1670,6 @@
 
 ```bash
 ❯ proxy -h
-<<<<<<< HEAD
 usage: proxy [-h] [--threadless] [--backlog BACKLOG] [--enable-events]
           [--hostname HOSTNAME] [--port PORT] [--num-workers NUM_WORKERS]
           [--client-recvbuf-size CLIENT_RECVBUF_SIZE] [--key-file KEY_FILE]
@@ -1808,29 +1689,6 @@
           [--filtered-client-ips FILTERED_CLIENT_IPS]
 
 proxy.py v2.3.1
-=======
-usage: proxy [-h] [--backlog BACKLOG] [--basic-auth BASIC_AUTH]
-             [--ca-key-file CA_KEY_FILE] [--ca-cert-dir CA_CERT_DIR]
-             [--ca-cert-file CA_CERT_FILE]
-             [--ca-signing-key-file CA_SIGNING_KEY_FILE]
-             [--cert-file CERT_FILE]
-             [--client-recvbuf-size CLIENT_RECVBUF_SIZE]
-             [--devtools-ws-path DEVTOOLS_WS_PATH]
-             [--disable-headers DISABLE_HEADERS] [--disable-http-proxy]
-             [--enable-dashboard] [--enable-devtools] [--enable-events]
-             [--enable-static-server] [--enable-web-server]
-             [--hostname HOSTNAME] [--key-file KEY_FILE]
-             [--log-level LOG_LEVEL] [--log-file LOG_FILE]
-             [--log-format LOG_FORMAT] [--num-workers NUM_WORKERS]
-             [--open-file-limit OPEN_FILE_LIMIT] [--pac-file PAC_FILE]
-             [--pac-file-url-path PAC_FILE_URL_PATH]
-             [--pid-file PID_FILE] [--plugins PLUGINS] [--port PORT]
-             [--server-recvbuf-size SERVER_RECVBUF_SIZE]
-             [--static-server-dir STATIC_SERVER_DIR] [--threadless]
-             [--timeout TIMEOUT] [--version]
-
-proxy.py v2.3.0
->>>>>>> 5b5c77ed
 
 optional arguments:
   -h, --help            show this help message and exit
